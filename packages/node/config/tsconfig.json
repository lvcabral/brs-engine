{
    "extends": "../../../tsconfig.json",
    "compilerOptions": {
        "target": "ES2022",                       /* Specify ECMAScript target version: 'ES3' (default), 'ES5', 'ES2015', 'ES2016', 'ES2017', or 'ESNEXT'. */
<<<<<<< HEAD
        "module": "CommonJS",                     /* Specify module code generation: 'none', 'commonjs', 'amd', 'system', 'umd', 'es2015', or 'ESNext'. */
        "lib": ["dom", "DOM.Iterable", "webworker", "ESNext"],    /* Specify library files to be included in the compilation:  */
=======
        "module": "ESNext",                     /* Specify module code generation: 'none', 'commonjs', 'amd', 'system', 'umd', 'es2015', or 'ESNext'. */
        "lib": ["dom", "webworker", "ESNext"],    /* Specify library files to be included in the compilation:  */
>>>>>>> f064c506
        "moduleResolution": "node",               /* Specify module resolution strategy */
        "declaration": true,                      /* Generates corresponding '.d.ts' file. */
        "declarationDir": "../types",             /* Output '.d.ts' files to the directory. */
        "outDir": "../bin",                       /* Redirect output structure to the directory. */
        "plugins": []
    },
    "exclude": ["../../../src/api/index.ts"]
}<|MERGE_RESOLUTION|>--- conflicted
+++ resolved
@@ -2,13 +2,8 @@
     "extends": "../../../tsconfig.json",
     "compilerOptions": {
         "target": "ES2022",                       /* Specify ECMAScript target version: 'ES3' (default), 'ES5', 'ES2015', 'ES2016', 'ES2017', or 'ESNEXT'. */
-<<<<<<< HEAD
-        "module": "CommonJS",                     /* Specify module code generation: 'none', 'commonjs', 'amd', 'system', 'umd', 'es2015', or 'ESNext'. */
+        "module": "ESNext",                     /* Specify module code generation: 'none', 'commonjs', 'amd', 'system', 'umd', 'es2015', or 'ESNext'. */
         "lib": ["dom", "DOM.Iterable", "webworker", "ESNext"],    /* Specify library files to be included in the compilation:  */
-=======
-        "module": "ESNext",                     /* Specify module code generation: 'none', 'commonjs', 'amd', 'system', 'umd', 'es2015', or 'ESNext'. */
-        "lib": ["dom", "webworker", "ESNext"],    /* Specify library files to be included in the compilation:  */
->>>>>>> f064c506
         "moduleResolution": "node",               /* Specify module resolution strategy */
         "declaration": true,                      /* Generates corresponding '.d.ts' file. */
         "declarationDir": "../types",             /* Output '.d.ts' files to the directory. */
