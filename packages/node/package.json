--- conflicted
+++ resolved
@@ -53,11 +53,7 @@
     "@lvcabral/upng": "^2.3.0",
     "@lvcabral/zip": "^1.3.6",
     "@msgpack/msgpack": "^2.8.0",
-<<<<<<< HEAD
-    "@zenfs/core": "^2.4.2",
-=======
     "@zenfs/core": "^2.4.3",
->>>>>>> 4d2397a1
     "canvas": "^3.2.0",
     "chalk": "^4.1.2",
     "commander": "^2.12.2",
