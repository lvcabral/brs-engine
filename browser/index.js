/*---------------------------------------------------------------------------------------------
 *  BrightScript Engine (https://github.com/lvcabral/brs-engine)
 *
 *  Copyright (c) 2019-2025 Marcelo Lv Cabral. All Rights Reserved.
 *
 *  Licensed under the MIT License. See LICENSE in the repository root for license information.
 *--------------------------------------------------------------------------------------------*/
const fileButton = document.getElementById("fileButton");
const appInfo = document.getElementById("appInfo");
const libVersion = document.getElementById("libVersion");
const display = document.getElementById("display");
const stats = document.getElementById("stats");
const loading = document.getElementById("loading");
const passwordDialog = document.getElementById("passwordDialog");

// App List
const appIcons = [
    document.getElementById("app01"),
    document.getElementById("app02"),
    document.getElementById("app03"),
    document.getElementById("app04"),
];
const appList = [
    {
        id: "home-01",
        title: "Rect Bounce Example",
        version: "1.0.0",
        path: "apps/Rect-Bounce.zip",
        icon: "images/icons/rect-bounce-icon.png",
    },
    {
        id: "home-02",
        title: "Ball Boing Example",
        version: "1.0.0",
        path: "apps/Ball-Boing.zip",
        icon: "images/icons/ball-boing-icon.png",
    },
    {
        id: "home-03",
        title: "Collisions Example",
        version: "1.0.3",
        path: "apps/Collisions.zip",
        icon: "images/icons/collisions-icon.png",
    },
    {
        id: "home-04",
        title: "Custom Video Player",
        version: "1.0.0",
        path: "apps/custom-video-player.zip",
        icon: "images/icons/custom-video-player.png",
    },
];
appIcons.forEach((icon, index) => {
    icon.src = appList[index].icon;
    icon.title = appList[index].title;
    icon.alt = appList[index].title;
    icon.onclick = () => loadZip(appList[index].id);
});

// App Configuration
// Pause the engine when the browser window loses focus
// If `false` use `roCECStatus` in BrightScript to control app behavior
const pauseOnBlur = false;
let debugMode = "continue";

// App status objects
let currentApp = { id: "", running: false };
let currentZip = null;

// Start the engine
appInfo.innerHTML = "<br/>";
// Custom device configuration (see /api/index.ts for all fields)
const customDeviceInfo = {
    developerId: "UniqueDeveloperId", // As in Roku devices, segregates Registry data
    locale: "en_US", // Used if app supports localization
    displayMode: "720p", // Supported modes: 480p (SD), 720p (HD) and 1080p (FHD)
<<<<<<< HEAD
    defaultFont: "Asap", // Default font for Draw2D  "Asap"
    fontPath: "../fonts/", // To use alternative font "Roboto" change the fontPath to "../fonts-alt/"
=======
>>>>>>> 6ec9626e
    maxFps: 30, // Limited refresh rate to minimize issues with iOS/iPadOS
    appList: appList,
};
const customKeys = new Map();
customKeys.set("Comma", "rev"); // Keep consistency with older versions
customKeys.set("Period", "fwd"); // Keep consistency with older versions
customKeys.set("Space", "play"); // Keep consistency with older versions
customKeys.set("NumpadMultiply", "info"); // Keep consistency with older versions
customKeys.set("KeyA", "a"); // Keep consistency with older versions
customKeys.set("KeyZ", "b"); // Keep consistency with older versions
customKeys.set("PageUp", "ignore"); // do not handle on browser
customKeys.set("PageDown", "ignore"); // do not handle on browser
customKeys.set("Digit8", "info");
customKeys.set("ShiftLeft", "playonly"); // Support for Prince of Persia
customKeys.set("Shift+ArrowRight", "right"); // Support for Prince of Persia
customKeys.set("Shift+ArrowLeft", "left"); // Support for Prince of Persia
customKeys.set("Shift+ArrowUp", "up"); // Support for Prince of Persia
customKeys.set("Shift+ArrowDown", "down"); // Support for Prince of Persia

// Initialize device and subscribe to events
libVersion.innerHTML = brs.getVersion();
brs.subscribe("web-app", (event, data) => {
    if (event === "loaded") {
        currentApp = data;
        fileButton.style.visibility = "hidden";
        let infoHtml = data.title + "<br/>";
        infoHtml += data.subtitle + "<br/>";
        if (data.version.trim() !== "") {
            infoHtml += "v" + data.version;
        }
        appInfo.innerHTML = infoHtml;
        appIconsVisibility("hidden");
        loading.style.visibility = "hidden";
    } else if (event === "started") {
        currentApp = data;
        stats.style.visibility = "visible";
    } else if (event === "launch") {
        if (data?.app) {
            brs.terminate("EXIT_USER_NAV");
            currentApp = { id: "", running: false };
            currentZip = null;
            loadZip(data.app, data.params);
        }
    } else if (event === "browser") {
        if (data?.url) {
            openBrowser(data.url, data.width, data.height);
        }
    } else if (event === "closed" || event === "error") {
        closeApp();
    } else if (event === "debug") {
        if (["stop", "pause", "continue"].includes(data.level)) {
            debugMode = data.level;
        }
    } else if (event === "version") {
        console.info(`Interpreter Library v${data}`);
        mountZip("./apps/data.zip");
    }
});
brs.initialize(customDeviceInfo, {
    debugToConsole: true,
    customKeys: customKeys,
    showStats: true,
});

// File selector
const fileSelector = document.getElementById("file");
fileButton.onclick = function () {
    fileSelector.click();
};
fileSelector.onclick = function () {
    this.value = null;
};
fileSelector.onchange = function () {
    const file = this.files[0];
    const fileExt = file.name.split(".").pop()?.toLowerCase();
    if (fileExt === "zip" || fileExt === "bpk" || fileExt === "brs") {
        if (fileExt === "bpk") {
            passwordDialog.showModal();
        } else {
            runFile(file);
        }
    } else {
        console.error(`File format not supported: ${fileExt}`);
    }
};
passwordDialog.addEventListener("close", (e) => {
    if (passwordDialog.returnValue === "ok") {
        runFile(fileSelector.files[0], document.forms.passwordForm.password.value);
    }
    document.forms.passwordForm.password.value = "";
});

/**
 * Run files from the file system loaded from the purple button
 * @param {File} file - File object to be executed
 * @param {string} password - Password to decrypt the `bpk` file
 */
function runFile(file, password = "") {
    const reader = new FileReader();
    const fileExt = file?.name.split(".").pop()?.toLowerCase() ?? "";
    if (fileExt === "zip" || fileExt === "bpk" || fileExt === "brs") {
        reader.onload = function (evt) {
            // file is loaded
            if (password !== null) {
                currentZip = evt.target.result;
                brs.execute(
                    file.name,
                    currentZip,
                    {
                        clearDisplayOnExit: true,
                        muteSound: false,
                        password: password,
                        debugOnCrash: true,
                    },
                    new Map([["source", "auto-run-dev"]])
                );
            }
        };
        reader.onerror = function (evt) {
            console.error(`Error opening ${file.name}:${reader.error}`);
        };
        reader.readAsArrayBuffer(file);
    }
}

/**
 * Downloads an app package from the server and execute it
 * @param {string} appId the path to the zip file
 */
function loadZip(appId, params) {
    if (currentApp.running) {
        console.warn("There is an App already running!");
        return;
    }
    const app = appList.find((app) => app.id === appId);
    if (!app) {
        console.error(`App not found: ${appId}!`);
        return;
    }
    console.log(`Selected App: ${app.id} - ${app.title}`);
    display.style.opacity = 0;
    loading.style.visibility = "visible";
    appIconsVisibility("visible");
    fileSelector.value = null;

    fetch(app.path)
        .then(function (response) {
            if (response.status === 200 || response.status === 0) {
                return response.blob().then(function (zipBlob) {
                    zipBlob.arrayBuffer().then(function (zipData) {
                        currentZip = zipData;
                        if (!params) {
                            params = new Map([["source", "homescreen"]]);
                        }
                        brs.execute(
                            app.path,
                            zipData,
                            { entryPoint: true, debugOnCrash: false },
                            params,
                        );
                        display.focus();
                    });
                });
            } else {
                loading.style.visibility = "hidden";
                return Promise.reject(new Error(response.statusText));
            }
        })
        .catch((err) => {
            console.error(`Error attempting to load zip: ${err.message} (${err.name})`);
        });
}

function mountZip(zip) {
    fetch(zip)
        .then(function (response) {
            if (response.status === 200 || response.status === 0) {
                return response.blob().then(function (zipBlob) {
                    zipBlob.arrayBuffer().then(function (zipData) {
                        brs.mountExt(zipData);
                    });
                });
            } else {
                return Promise.reject(new Error(response.statusText));
            }
        })
        .catch((err) => {
            console.error(`Error attempting to mount zip: ${err.message} (${err.name})`);
        });
}

// Clear App data and display
function closeApp() {
    currentApp = { id: "", running: false };
    currentZip = null;
    display.style.opacity = 0;
    appInfo.innerHTML = "<br/>";
    fileButton.style.visibility = "visible";
    loading.style.visibility = "hidden";
    stats.style.visibility = "hidden";
    appIconsVisibility("visible");
    fileSelector.value = null;
    if (document.fullscreenElement) {
        document.exitFullscreen().catch((err) => {
            console.error(`Error attempting to exit fullscreen mode: ${err.message} (${err.name})`);
        });
    }
}

// Display Fullscreen control
display.addEventListener("dblclick", function (event) {
    event.preventDefault();
    if (currentApp.running) {
        if (document.fullscreenElement) {
            document.exitFullscreen().catch((err) => {
                console.error(
                    `Error attempting to exit fullscreen mode: ${err.message} (${err.name})`
                );
            });
        } else {
            display.requestFullscreen().catch((err) => {
                console.error(
                    `Error attempting to start fullscreen mode: ${err.message} (${err.name})`
                );
            });
        }
    }
});

display.addEventListener("mousedown", function (event) {
    if (event.detail === 2) {
        event.preventDefault();
    }
});

// App icons Visibility
function appIconsVisibility(visibility) {
    appIcons.forEach((icon) => {
        icon.style.visibility = visibility;
    });
}

function parseVersionString(str) {
    if (typeof str != "string") {
        return {};
    }
    const vArray = str.split(".");
    return {
        major: parseInt(vArray[0]) || 0,
        minor: parseInt(vArray[1]) || 0,
        patch: parseInt(vArray[2]) || 0,
    };
}

function toggleDiv(divId) {
    const objDiv = document.getElementById(divId);
    const butExpNew = document.getElementById("expand-new");
    const butExp = document.getElementById("expand");
    const butCol = document.getElementById("collapse");
    if (objDiv.style.display == "") {
        objDiv.style.display = "none";
        butExp.style.display = "";
        butCol.style.display = "none";
    } else {
        objDiv.style.display = "";
        butExp.style.display = "none";
        butExpNew.style.display = "none";
        butCol.style.display = "";
    }
}

if (pauseOnBlur) {
    window.onfocus = function () {
        if (currentApp.running && debugMode === "pause") {
            brs.debug("cont");
        }
    };

    window.onblur = function () {
        if (currentApp.running && debugMode === "continue") {
            brs.debug("pause");
        }
    };
}

// Browser Event Handler
function openBrowser(url, width, height) {
    if (!url.startsWith("file://")) {
        openPopup(url, width, height);
        return;
    }
    if (!url.startsWith("file:///pkg_")) {
        console.error("Error: Invalid local file path!", data.url);
        return;
    }
    if (!currentZip) {
        console.error("Error: No zip file loaded!", data.url);
        return;
    }
    const Buffer = BrowserFS.BFSRequire("buffer").Buffer;
    const filePath = url.replace("file:///pkg_", "");

    // Configure BrowserFS
    const fsOptions = {
        fs: "MountableFileSystem",
        options: {
            "pkg:": {
                fs: "ZipFS",
                options: {
                    zipData: Buffer.from(currentZip),
                },
            },
        },
    };
    BrowserFS.configure(fsOptions, (err) => {
        if (err) {
            return console.error(err);
        }
        OpenLocalFile(filePath, width, height);
    });
}

// Function called when BrowserFS is ready
function OpenLocalFile(filePath, width, height) {
    const path = BrowserFS.BFSRequire("path");
    const basePath = path.dirname(filePath);
    const fs = BrowserFS.BFSRequire("fs");
    fs.readFile(`pkg:/${filePath}`, "utf8", function (err, data) {
        if (err) {
            return console.error(err);
        }
        replaceRelativePaths(data, fs, basePath)
            .then((updatedData) => {
                // Open a new window to display the content
                const popup = openPopup("about:blank", width, height);
                popup?.document?.write(updatedData);
            })
            .catch((err) => {
                console.error("Error processing images:", err);
            });
    });
}

// Function to replace relative paths with base64 URLs and add crossorigin attribute
function replaceRelativePaths(html, fs, basePath) {
    const imgRegex = /<img[^>]+src="([^">]+)"/g;
    let match;
    const promises = [];

    function processMatch(match, p1) {
        return new Promise((resolve, reject) => {
            // Check if the path is relative
            if (p1.startsWith("http://") || p1.startsWith("https://")) {
                // Add crossorigin attribute to non-local images if it doesn't already exist
                if (!match[0].includes("crossorigin=")) {
                    html = html.replace(
                        match[0],
                        match[0].replace("<img", "<img crossorigin='anonymous'")
                    );
                }
                resolve();
                return;
            }
            const path = BrowserFS.BFSRequire("path");
            const resolvedPath = path.resolve(basePath, p1);
            fs.readFile(`pkg:/${resolvedPath}`, function (err, fileData) {
                if (err) {
                    console.error(err);
                    reject(err);
                    return;
                }
                const base64Data = btoa(String.fromCharCode.apply(null, new Uint8Array(fileData)));
                let mimeType = "application/octet-stream";
                const extension = path.extname(p1).replace(/^\./, "");
                if (extension !== "") {
                    mimeType = `image/${extension}`;
                }
                const dataURL = `data:${mimeType};base64,${base64Data}`;
                html = html.replace(p1, dataURL);
                resolve();
            });
        });
    }

    while ((match = imgRegex.exec(html)) !== null) {
        promises.push(processMatch(match, match[1]));
    }

    return Promise.all(promises).then(() => html);
}

function openPopup(url, width, height) {
    const newWindow = window.open(url, "_blank", `width=${width},height=${height},popup`);
    if (newWindow) {
        newWindow.focus();
    } else {
        console.error("Failed to open popup window!");
    }
    return newWindow;
}<|MERGE_RESOLUTION|>--- conflicted
+++ resolved
@@ -74,11 +74,6 @@
     developerId: "UniqueDeveloperId", // As in Roku devices, segregates Registry data
     locale: "en_US", // Used if app supports localization
     displayMode: "720p", // Supported modes: 480p (SD), 720p (HD) and 1080p (FHD)
-<<<<<<< HEAD
-    defaultFont: "Asap", // Default font for Draw2D  "Asap"
-    fontPath: "../fonts/", // To use alternative font "Roboto" change the fontPath to "../fonts-alt/"
-=======
->>>>>>> 6ec9626e
     maxFps: 30, // Limited refresh rate to minimize issues with iOS/iPadOS
     appList: appList,
 };
