const {
    ValueKind,
    Int32,
    Int64,
    Float,
    Double,
    BrsString,
    BrsBoolean,
    BrsInvalid,
} = require("../../lib/brsTypes");
const Long = require("long");

describe("Int64", () => {
    it("truncates initial values to integers", () => {
<<<<<<< HEAD
        let three = new Int64(3.4);
        let four = new Int64(3.5);
        expect(three.getValue().toNumber()).toBe(3);
        expect(four.getValue().toNumber()).toBe(3);
    });

    it("creates base-10 integers from strings", () => {
        let three = Int64.fromString("3.4");
        let four = Int64.fromString("3.5");
        expect(three.getValue().toNumber()).toBe(3);
        expect(four.getValue().toNumber()).toBe(3);
=======
        let threePointNine = new Int64(3.9);
        expect(threePointNine.getValue().toNumber()).toBe(3);
    });

    it("creates base-10 integers from strings", () => {
        let threePointNine = Int64.fromString("3.9");
        expect(threePointNine.getValue().toNumber()).toBe(3);
>>>>>>> d0743c62
    });

    it("creates base-16 integers from strings", () => {
        let cafeFood = Int64.fromString("&hCAFEF00D");
        expect(cafeFood.getValue().toNumber()).toBe(3405705229);
    });

    describe("addition", () => {
        let five = new Int64(5);

        it("adds Int32 right-hand sides", () => {
            let four = new Int32(4);
            let result = five.add(four);
            expect(result.kind).toBe(ValueKind.Int64);
            expect(result.getValue().toNumber()).toBe(9);
        });

        it("adds Int64 right-hand sides", () => {
            let four = new Int64(4);
            let result = five.add(four);
            expect(result.kind).toBe(ValueKind.Int64);
            expect(result.getValue().toNumber()).toBe(9);
        });

        it("adds Float right-hand sides", () => {
            let fourPointFive = new Float(4.5);
            let result = five.add(fourPointFive);
            expect(result.kind).toBe(ValueKind.Float);
            expect(result.getValue()).toBe(9.5);
        });

        it("adds Double right-hand sides", () => {
            let fourPointFive = new Double(4.5);
            let result = five.add(fourPointFive);
            expect(result.kind).toBe(ValueKind.Double);
            expect(result.getValue()).toBe(9.5);
        });
    });

    describe("subtraction", () => {
        let five = new Int64(5);

        it("subtracts Int32 right-hand sides", () => {
            let four = new Int32(4);
            let result = five.subtract(four);
            expect(result.kind).toBe(ValueKind.Int64);
            expect(result.getValue().toNumber()).toBe(1);
        });

        it("subtracts Int64 right-hand sides", () => {
            let four = new Int64(4);
            let result = five.subtract(four);
            expect(result.kind).toBe(ValueKind.Int64);
            expect(result.getValue().toNumber()).toBe(1);
        });

        it("subtracts Float right-hand sides", () => {
            let fourPointFive = new Float(4.5);
            let result = five.subtract(fourPointFive);
            expect(result.kind).toBe(ValueKind.Float);
            expect(result.getValue()).toBe(0.5);
        });

        it("subtracts Double right-hand sides", () => {
            let fourPointFive = new Double(4.5);
            let result = five.subtract(fourPointFive);
            expect(result.kind).toBe(ValueKind.Double);
            expect(result.getValue()).toBe(0.5);
        });
    });

    describe("multiplication", () => {
        let five = new Int64(5);

        it("multiplies by Int32 right-hand sides", () => {
            let four = new Int32(4);
            let result = five.multiply(four);
            expect(result.kind).toBe(ValueKind.Int64);
            expect(result.getValue().toNumber()).toBe(20);
        });

        it("multiplies by Int64 right-hand sides", () => {
            let four = new Int64(4);
            let result = five.multiply(four);
            expect(result.kind).toBe(ValueKind.Int64);
            expect(result.getValue().toNumber()).toBe(20);
        });

        it("multiplies by Float right-hand sides", () => {
            let twoPointFive = new Float(2.5);
            let result = five.multiply(twoPointFive);
            expect(result.kind).toBe(ValueKind.Float);
            expect(result.getValue()).toBe(12.5);
        });

        it("multiplies by Double right-hand sides", () => {
            let twoPointFive = new Double(2.5);
            let result = five.multiply(twoPointFive);
            expect(result.kind).toBe(ValueKind.Double);
            expect(result.getValue()).toBe(12.5);
        });
    });

    describe("division", () => {
        let ten = new Int64(10);

        it("divides by Int32 right-hand sides", () => {
            let two = new Int32(-2);
            let result = ten.divide(two);
            expect(result.kind).toBe(ValueKind.Float);
            expect(result.getValue()).toBe(-5);
        });

        it("divides by Int64 right-hand sides", () => {
            let two = new Int64(-2);
            let result = ten.divide(two);
            expect(result.kind).toBe(ValueKind.Float);
            expect(result.getValue()).toBe(-5);
        });

        it("divides by Float right-hand sides", () => {
            let pointFive = new Float(-0.5);
            let result = ten.divide(pointFive);
            expect(result.kind).toBe(ValueKind.Float);
            expect(result.getValue()).toBe(-20);
        });

        it("divides by Double right-hand sides", () => {
            let pointFive = new Double(-0.5);
            let result = ten.divide(pointFive);
            expect(result.kind).toBe(ValueKind.Double);
            expect(result.getValue()).toBe(-20);
        });
    });

    describe("modulo", () => {
        let ten = new Int64(10);

        it("modulos Int32 right-hand sides", () => {
            let two = new Int32(2);
            let result = ten.modulo(two);
            expect(result.kind).toBe(ValueKind.Int64);
            expect(result.getValue().toNumber()).toBe(0);
        });

        it("modulos Int64 right-hand sides", () => {
            let three = new Int64(3);
            let result = ten.modulo(three);
            expect(result.kind).toBe(ValueKind.Int64);
            expect(result.getValue().toNumber()).toBe(1);
        });

        it("modulos Float right-hand sides", () => {
            let threePointFive = new Float(3.5);
            let result = ten.modulo(threePointFive);
            expect(result.kind).toBe(ValueKind.Int64);
            expect(result.getValue()).toEqual(Long.fromNumber(3));
        });

        it("modulos Double right-hand sides", () => {
            let twoPointFive = new Double(2.5);
            let result = ten.modulo(twoPointFive);
            expect(result.kind).toBe(ValueKind.Int64);
            expect(result.getValue()).toEqual(Long.ZERO);
        });
    });

    describe("integer-division", () => {
        let ten = new Int64(10);

        it("integer-divides by Int32 right-hand sides", () => {
            let three = new Int32(3);
            let result = ten.intDivide(three);
            expect(result.kind).toBe(ValueKind.Int64);
            expect(result.getValue()).toEqual(Long.fromNumber(3));
        });

        it("integer-divides by Int64 right-hand sides", () => {
            let three = new Int64(3);
            let result = ten.intDivide(three);
            expect(result.kind).toBe(ValueKind.Int64);
            expect(result.getValue()).toEqual(Long.fromNumber(3));
        });

        it("integer-divides by Float right-hand sides", () => {
            let threePointFive = new Float(3.5);
            let result = ten.intDivide(threePointFive);
            expect(result.kind).toBe(ValueKind.Int64);
            expect(result.getValue()).toEqual(Long.fromNumber(2));
        });

        it("integer-divides by Double right-hand sides", () => {
            let twoPointFive = new Double(2.5);
            let result = ten.intDivide(twoPointFive);
            expect(result.kind).toBe(ValueKind.Int64);
            expect(result.getValue()).toEqual(Long.fromNumber(4));
        });
    });

    describe("exponentiation", () => {
        let nine = new Int64(9);

        it("raises to Int32 powers", () => {
            let three = new Int32(3);
            let result = nine.pow(three);
            expect(result.kind).toBe(ValueKind.Int64);
            expect(result.getValue().toNumber()).toBe(729);
        });

        it("raises to Int64 powers", () => {
            let three = new Int64(3);
            let result = nine.pow(three);
            expect(result.kind).toBe(ValueKind.Int64);
            expect(result.getValue().toNumber()).toBe(729);
        });

        it("raises to Float powers", () => {
            let oneHalf = new Float(0.5);
            let result = nine.pow(oneHalf);
            expect(result.kind).toBe(ValueKind.Float);
            expect(result.getValue()).toBe(3);
        });

        it("raises to Double powers", () => {
            let oneHalf = new Double(0.5);
            let result = nine.pow(oneHalf);
            expect(result.kind).toBe(ValueKind.Double);
            expect(result.getValue()).toBe(3);
        });
    });

    describe("less than", () => {
        const lhs = new Int64(2);

        function testLessThan(operands) {
            expect(lhs.lessThan(operands.large)).toBe(BrsBoolean.True);
            expect(lhs.lessThan(operands.small)).toBe(BrsBoolean.False);
        }

        it("compares to Int32 right-hand sides", () =>
            testLessThan({
                lhs: lhs,
                small: new Int32(1),
                large: new Int32(3),
            }));

        it("compares to Int64 right-hand sides", () =>
            testLessThan({
                lhs: lhs,
                small: new Int64(1),
                large: new Int64(Math.pow(10, 18)),
            }));

        it("compares to Float right-hand sides", () =>
            testLessThan({
                lhs: lhs,
                small: new Float(0.12345),
                large: new Float(2.001),
            }));

        it("compares to Double right-hand sides", () =>
            testLessThan({
                lhs: lhs,
                small: new Double(1.999999999),
                large: new Double(2.000000001),
            }));

        it("returns false for all other types", () => {
            let nonNumbers = [new BrsString("hello"), BrsBoolean.True, BrsInvalid.Instance];
            nonNumbers.forEach(rhs => expect(lhs.lessThan(rhs)).toBe(BrsBoolean.False));
        });
    });

    describe("greater than", () => {
        const lhs = new Int64(2);

        function testGreaterThan(operands) {
            expect(lhs.greaterThan(operands.large)).toBe(BrsBoolean.False);
            expect(lhs.greaterThan(operands.small)).toBe(BrsBoolean.True);
        }

        it("compares to Int32 right-hand sides", () =>
            testGreaterThan({
                lhs: lhs,
                small: new Int32(1),
                large: new Int32(3),
            }));

        it("compares to Int64 right-hand sides", () =>
            testGreaterThan({
                lhs: lhs,
                small: new Int64(1),
                large: new Int64(Math.pow(10, 18)),
            }));

        it("compares to Float right-hand sides", () =>
            testGreaterThan({
                lhs: lhs,
                small: new Float(0.12345),
                large: new Float(2.001),
            }));

        it("compares to Double right-hand sides", () =>
            testGreaterThan({
                lhs: lhs,
                small: new Double(1.999999999),
                large: new Double(2.000000001),
            }));

        it("returns false for all other types", () => {
            let nonNumbers = [new BrsString("hello"), BrsBoolean.True, BrsInvalid.Instance];
            nonNumbers.forEach(rhs => expect(lhs.greaterThan(rhs)).toBe(BrsBoolean.False));
        });
    });

    describe("equal to", () => {
        const lhs = new Int64(2);

        function testGreaterThan(operands) {
            expect(lhs.equalTo(operands.same)).toBe(BrsBoolean.True);
            expect(lhs.equalTo(operands.diff)).toBe(BrsBoolean.False);
        }

        it("compares to Int32 right-hand sides", () =>
            testGreaterThan({
                lhs: lhs,
                same: lhs,
                diff: new Int32(3),
            }));

        it("compares to Int64 right-hand sides", () =>
            testGreaterThan({
                lhs: lhs,
                same: new Int64(2),
                diff: new Int64(Math.pow(10, 18)),
            }));

        it("compares to Float right-hand sides", () =>
            testGreaterThan({
                lhs: lhs,
                same: new Float(2),
                diff: new Float(2.001),
            }));

        it("compares to Double right-hand sides", () =>
            testGreaterThan({
                lhs: lhs,
                same: new Double(2),
                diff: new Double(2.000000001),
            }));

        it("returns false for all other types", () => {
            let nonNumbers = [new BrsString("hello"), BrsBoolean.True, BrsInvalid.Instance];
            nonNumbers.forEach(rhs => expect(lhs.equalTo(rhs)).toBe(BrsBoolean.False));
        });
    });

    describe("bitwise AND", () => {
        let six = new Int64(6);

        it("ANDs with Int32 right-hand sides", () => {
            expect(six.and(new Int32(5))).toEqual(new Int64(4));
        });

        it("ANDs with Int64 right-hand sides", () => {
            expect(six.and(new Int64(5))).toEqual(new Int64(4));
        });

        it("ANDs with Float right-hand sides", () => {
            expect(six.and(new Float(5.32323))).toEqual(new Int64(4));
        });

        it("ANDs with Int64 right-hand sides", () => {
            expect(six.and(new Double(5.32323))).toEqual(new Int64(4));
        });
    });

    describe("bitwise OR", () => {
        let six = new Int64(6);

        it("ORs with Int32 right-hand sides", () => {
            expect(six.or(new Int32(3))).toEqual(new Int64(7));
        });

        it("ORs with Int64 right-hand sides", () => {
            expect(six.or(new Int64(3))).toEqual(new Int64(7));
        });

        it("ORs with Float right-hand sides", () => {
            expect(six.or(new Float(3.4444))).toEqual(new Int64(7));
        });

        it("ORs with Int64 right-hand sides", () => {
            expect(six.or(new Double(3.4444))).toEqual(new Int64(7));
        });
    });
});<|MERGE_RESOLUTION|>--- conflicted
+++ resolved
@@ -12,19 +12,6 @@
 
 describe("Int64", () => {
     it("truncates initial values to integers", () => {
-<<<<<<< HEAD
-        let three = new Int64(3.4);
-        let four = new Int64(3.5);
-        expect(three.getValue().toNumber()).toBe(3);
-        expect(four.getValue().toNumber()).toBe(3);
-    });
-
-    it("creates base-10 integers from strings", () => {
-        let three = Int64.fromString("3.4");
-        let four = Int64.fromString("3.5");
-        expect(three.getValue().toNumber()).toBe(3);
-        expect(four.getValue().toNumber()).toBe(3);
-=======
         let threePointNine = new Int64(3.9);
         expect(threePointNine.getValue().toNumber()).toBe(3);
     });
@@ -32,7 +19,6 @@
     it("creates base-10 integers from strings", () => {
         let threePointNine = Int64.fromString("3.9");
         expect(threePointNine.getValue().toNumber()).toBe(3);
->>>>>>> d0743c62
     });
 
     it("creates base-16 integers from strings", () => {
