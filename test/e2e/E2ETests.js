const path = require("path");
const stream = require("stream");
const brs = require("../../bin/brs.node");
const { createPayloadFromFiles, executeFile } = brs;

brs.registerCallback(() => {}); // register a callback to avoid display errors

const deviceData = {
    audioCodecs: audioCodecs(),
    videoFormats: videoFormats(),
};

/** Returns the path to a file in `resources/`. */
exports.resourceFile = function (...filenameParts) {
    return path.join("test", "e2e", "resources", ...filenameParts);
};

/**
 * Extracts all arguments from all calls to a Jest mock function.
 * @param jestMock the mock to extract arguments from
 * @returns an array containing every argument from every call to a Jest mock.
 */
exports.allArgs = function (jestMock) {
    return (
        jestMock.mock.calls
            // flatten arguments to `stdout.write` into a single array
            .reduce((allArgs, thisCall) => allArgs.concat(thisCall), [])
    );
};

/** Creates a set of mocked streams, suitable for use in place of `process.stdout` and `process.stderr`. */
exports.createMockStreams = function () {
    const stdout = Object.assign(new stream.PassThrough(), process.stdout);
    const stderr = Object.assign(new stream.PassThrough(), process.stderr);

    return {
        stdout,
        stderr,
        stdoutSpy: jest.spyOn(stdout, "write").mockImplementation(() => {}),
        stderrSpy: jest.spyOn(stderr, "write").mockImplementation(() => {}),
        post: false,
    };
};

/** Executes the specified BrightScript files, capturing their output in the provided streams. */
exports.execute = async function (filenames, options, deepLink) {
<<<<<<< HEAD
    const payload = await createPayloadFromFiles(filenames, deviceData);
=======
    brs.BrsDevice.fileSystem.resetMemoryFS();
    const payload = createPayloadFromFiles(filenames, deviceData);
>>>>>>> 63248c54
    if (deepLink) {
        payload.deepLink = deepLink;
    }
    await executeFile(payload, options);
};

function audioCodecs() {
    return ["mp3", "mpeg", "ogg", "oga", "wav", "aac", "m4a", "flac"];
}

function videoFormats() {
    const codecs = ["mpeg1", "mpeg2", "mpeg4 avc", "vp9"];
    const containers = ["mp4", "m4v", "mov", "mkv", "hls"];
    return new Map([
        ["codecs", codecs],
        ["containers", containers],
    ]);
}<|MERGE_RESOLUTION|>--- conflicted
+++ resolved
@@ -44,12 +44,8 @@
 
 /** Executes the specified BrightScript files, capturing their output in the provided streams. */
 exports.execute = async function (filenames, options, deepLink) {
-<<<<<<< HEAD
+    brs.BrsDevice.fileSystem.resetMemoryFS();
     const payload = await createPayloadFromFiles(filenames, deviceData);
-=======
-    brs.BrsDevice.fileSystem.resetMemoryFS();
-    const payload = createPayloadFromFiles(filenames, deviceData);
->>>>>>> 63248c54
     if (deepLink) {
         payload.deepLink = deepLink;
     }
