--- conflicted
+++ resolved
@@ -25,13 +25,9 @@
     "types/"
   ],
   "dependencies": {
-<<<<<<< HEAD
+    "crc": "^3.8.0",
     "fast-png": "^4.0.1",
     "linked-list-typescript": "^1.0.15",
-=======
-    "commander": "^2.12.2",
-    "crc": "^3.8.0",
->>>>>>> 75164214
     "long": "^3.2.0",
     "luxon": "^1.8.3",
     "memory-fs": "^0.4.1",
