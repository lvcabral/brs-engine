--- conflicted
+++ resolved
@@ -27,16 +27,11 @@
     "types/"
   ],
   "dependencies": {
-<<<<<<< HEAD
-    "commander": "^2.12.2",
-    "crc": "^3.8.0",
-=======
     "crc": "^3.8.0",
     "decode-bmp": "^0.1.0",
     "file-type": "^12.4.2",
     "jpeg-js": "^0.4.3",
     "linked-list-typescript": "^1.0.15",
->>>>>>> d6639fa7
     "long": "^3.2.0",
     "luxon": "^1.8.3",
     "memory-fs": "^0.5.0",
@@ -52,11 +47,7 @@
   },
   "devDependencies": {
     "@types/crc": "^3.4.0",
-<<<<<<< HEAD
-    "@types/jest": "^23.3.13",
-=======
     "@types/css-font-loading-module": "^0.0.2",
->>>>>>> d6639fa7
     "@types/lolex": "^2.1.3",
     "@types/long": "^3.0.32",
     "@types/luxon": "^1.4.1",
