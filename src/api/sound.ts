--- conflicted
+++ resolved
@@ -29,13 +29,8 @@
 let playNext = -1;
 let sharedArray: Int32Array;
 let muted: boolean;
-<<<<<<< HEAD
+let homeSfx: Howl;
 let notifyInterval = 500; // milliseconds
-
-let homeWav: Howl;
-=======
-let homeSfx: Howl;
->>>>>>> 111cdb30
 
 // Initialize Sound Module
 export function initSoundModule(array: Int32Array, mute: boolean = false) {
@@ -62,21 +57,11 @@
 export function handleAudioEvent(eventData: string) {
     const data = eventData.split(",");
     if (data[1] === "play" || data[1] === "start") {
-<<<<<<< HEAD
-        playSound();
-    } else if (data[1] === "stop") {
-        if (data[2]) {
-            stopWav(data[2]);
-        } else {
-            stopSound();
-        }
-    } else if (data[1] === "notify" && data.length === 3) {
-        notifyInterval = parseInt(data[2]);
-=======
         playAudio();
     } else if (data[1] === "stop") {
         stopAudio();
->>>>>>> 111cdb30
+    } else if (data[1] === "notify" && data.length === 3) {
+        notifyInterval = parseInt(data[2]);
     } else if (data[1] === "pause") {
         pauseAudio();
     } else if (data[1] === "resume") {
@@ -207,7 +192,6 @@
 let lastUpdate: number = 0;
 
 export function addSound(path: string, format: string, data: any) {
-<<<<<<< HEAD
     registerSound(path, format === "wav", format, URL.createObjectURL(data));
 }
 
@@ -249,21 +233,6 @@
     });
     soundsDat.push(sound);
     return sound;
-=======
-    const sound = new Howl({
-        src: [URL.createObjectURL(data)],
-        format: format,
-        preload: format === "wav",
-        onloaderror: function (id, message) {
-            notifyAll("warning", `[sound] Error loading sound ${path}: ${message}`);
-        },
-        onplayerror: function (id, message) {
-            notifyAll("warning", `[sound] Error playing sound ${path}: ${message}`);
-        },
-    });
-    soundsIdx.set(path.toLowerCase(), soundsDat.length);
-    soundsDat.push(sound);
->>>>>>> 111cdb30
 }
 
 export function resetSounds(assets: ArrayBufferLike) {
@@ -469,23 +438,4 @@
     } else {
         notifyAll("warning", `[sound] Can't find wav sound: ${wav}`);
     }
-<<<<<<< HEAD
-=======
-}
-
-function addWebSound(url: string) {
-    soundsIdx.set(url.toLowerCase(), soundsDat.length);
-    let sound = new Howl({
-        src: [url],
-        preload: true,
-        onloaderror: function (id, message) {
-            notifyAll("warning", `[sound] Error loading sound ${url}: ${message}`);
-        },
-        onplayerror: function (id, message) {
-            notifyAll("warning", `[sound] Error playing sound ${url}: ${message}`);
-        },
-    });
-    soundsDat.push(sound);
-    return sound;
->>>>>>> 111cdb30
 }