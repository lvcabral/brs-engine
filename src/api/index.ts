/*---------------------------------------------------------------------------------------------
 *  BrightScript Engine (https://github.com/lvcabral/brs-engine)
 *
 *  Copyright (c) 2019-2025 Marcelo Lv Cabral. All Rights Reserved.
 *
 *  Licensed under the MIT License. See LICENSE in the repository root for license information.
 *--------------------------------------------------------------------------------------------*/
import { SubscribeCallback, getWorkerLibPath, saveDataBuffer } from "./util";
import {
    AppExitReason,
    AppPayload,
    BufferType,
    DataType,
    DebugCommand,
    DeviceInfo,
    RemoteType,
    TaskData,
    TaskPayload,
    TaskState,
    dataBufferIndex,
    dataBufferSize,
    getExitReason,
    isAppData,
    isNDKStart,
    isTaskData,
    isThreadUpdate,
    platform,
    registryInitialSize,
    registryMaxSize,
    getNow,
} from "../core/common";
import {
    source,
    paths,
    manifestMap,
    currentApp,
    loadAppZip,
    createPayload,
    resetCurrentApp,
    deviceData,
    subscribePackage,
    setupDeepLink,
    getModelType,
} from "./package";
import {
    subscribeDisplay,
    initDisplayModule,
    updateBuffer,
    showDisplay,
    redrawDisplay,
    clearDisplay,
    statsUpdate,
    loadCaptionsFonts,
    setDisplayState,
    setCaptionMode,
    setAppCaptionStyle,
    setTrickPlayBar,
} from "./display";
import {
    initSoundModule,
    addSound,
    resetSounds,
    addAudioPlaylist,
    muteSound,
    isSoundMuted,
    subscribeSound,
    switchSoundState,
    handleAudioEvent,
    handleSfxEvent,
    playHomeSound,
} from "./sound";
import {
    addVideo,
    addVideoPlaylist,
    handleVideoEvent,
    initVideoModule,
    isVideoMuted,
    muteVideo,
    resetVideo,
    subscribeVideo,
    switchVideoState,
} from "./video";
import { subscribeControl, initControlModule, enableSendKeys, sendKey } from "./control";
<<<<<<< HEAD
import SharedObject from "../core/SharedObject";
import packageInfo from "../../package.json";
=======
import packageInfo from "../../packages/browser/package.json";
>>>>>>> a74b7579

// Interpreter Library
const brsWrkLib = getWorkerLibPath();

// Package API
export { deviceData, loadAppZip, updateAppZip, getSerialNumber, mountExt, umountExt } from "./package";

// Control API
export { setControlMode, getControlMode, setCustomKeys, setCustomPadButtons, sendInput } from "./control";

// Display API
export {
    setDisplayMode,
    getDisplayMode,
    setOverscanMode,
    getOverscanMode,
    setCaptionMode,
    getCaptionMode,
    setCaptionStyle,
    enableStats,
} from "./display";

let clearDisplayOnExit: boolean = true;
let disableDebug: boolean = false;
let debugToConsole: boolean = true;
let showStats: boolean = false;

// roSystemLog Event support
let bandwidthMinute: boolean = false;
let bandwidthTimeout: NodeJS.Timeout | null = null;
let latestBandwidth: number = 0;
let httpConnectLog: boolean = false;

// App Workers and Shared Buffers
let brsWorker: Worker;
const tasks: Map<number, Worker> = new Map();
const threadSyncToTask: Map<number, SharedObject> = new Map();
const threadSyncToMain: Map<number, SharedObject> = new Map();
const registryBuffer = new SharedObject(registryInitialSize, registryMaxSize);
let sharedBuffer: ArrayBufferLike;
let sharedArray: Int32Array;

// API Methods
export function initialize(customDeviceInfo?: Partial<DeviceInfo>, options: any = {}) {
    if (customDeviceInfo) {
        const invalidKeys = [
            "firmware",
            "registry",
            "registryBuffer",
            "models",
            "remoteControls",
            "audioCodecs",
            "videoFormats",
            "fonts",
            "password",
            "platform",
        ];
        invalidKeys.forEach((key) => {
            if (key in customDeviceInfo) {
                delete customDeviceInfo[key];
            }
        });
        Object.assign(deviceData, customDeviceInfo);
    }
    let initMsg = `${packageInfo.title} - v${packageInfo.version}`;
    /// #if DEBUG
    initMsg += " - dev";
    /// #endif
    if (typeof options.disableDebug === "boolean") {
        disableDebug = options.disableDebug;
    }
    if (typeof options.debugToConsole === "boolean") {
        debugToConsole = options.debugToConsole;
    }
    if (debugToConsole) {
        console.info(initMsg);
    }
    if (typeof options.showStats === "boolean") {
        showStats = options.showStats;
    }
    loadRegistry();
    // Shared buffer (Keys, Sounds and Debug Commands)
    const length = dataBufferIndex + dataBufferSize;
    try {
        sharedBuffer = new SharedArrayBuffer(Int32Array.BYTES_PER_ELEMENT * length);
    } catch (error) {
        sharedBuffer = new ArrayBuffer(Int32Array.BYTES_PER_ELEMENT * length);
        apiException(
            "warning",
            `[api] Tasks threads and remote control simulation will not work as SharedArrayBuffer is not enabled, ` +
                `to know more visit https://developer.chrome.com/blog/enabling-shared-array-buffer/`
        );
    }
    sharedArray = new Int32Array(sharedBuffer);
    resetArray();
    // Initialize Display and Control modules
    initDisplayModule(deviceData, showStats);
    initControlModule(sharedArray, options);
    initVideoModule(sharedArray, deviceData, false);
    // Subscribe Events
    subscribeDisplay("api", (event: string, data: any) => {
        if (event === "mode") {
            if (currentApp.running) {
                terminate(AppExitReason.SETTINGS);
            }
            notifyAll("display", data);
        } else if (["redraw", "resolution"].includes(event)) {
            notifyAll(event, data);
        } else if (["error", "warning"].includes(event)) {
            apiException(event, data);
        }
    });
    subscribeControl("api", (event: string, data: any) => {
        if (event === "home") {
            if (currentApp.running) {
                playHomeSound();
            }
        } else if (event === "poweroff") {
            if (currentApp.running) {
                terminate(AppExitReason.POWER);
            }
        } else if (event === "volumemute") {
            setAudioMute(!getAudioMute());
        } else if (event === "control") {
            updateMemoryInfo();
            notifyAll(event, data);
        } else if (["error", "warning"].includes(event)) {
            apiException(event, data);
        }
    });
    subscribeSound("api", (event: string, data: any) => {
        if (["error", "warning"].includes(event)) {
            apiException(event, data);
        } else if (event === "home") {
            terminate(AppExitReason.FINISHED);
        }
    });
    subscribeVideo("api", (event: string, data: any) => {
        if (["error", "warning"].includes(event)) {
            apiException(event, data);
        } else if (event === "bandwidth") {
            latestBandwidth = data;
        } else if (event === "http.connect" && httpConnectLog) {
            const sysLog = {
                type: event,
                url: data.responseURL,
                status: data.statusText,
                httpCode: data.status,
            };
            saveDataBuffer(sharedArray, JSON.stringify(sysLog), BufferType.SYS_LOG);
        }
    });
    subscribePackage("api", (event: string, data: any) => {
        if (["error", "warning"].includes(event)) {
            apiException(event, data);
        } else {
            notifyAll(event, data);
        }
    });

    // Force library download during initialization
    brsWorker = new Worker(brsWrkLib);
    brsWorker.addEventListener("message", mainCallback);
    brsWorker.postMessage("getVersion");
    updateDeviceAssets();
}

// Observers Handling
const observers = new Map();
export function subscribe(observerId: string, observerCallback: SubscribeCallback) {
    observers.set(observerId, observerCallback);
}
export function unsubscribe(observerId: string) {
    observers.delete(observerId);
}
function notifyAll(eventName: string, eventData?: any) {
    observers.forEach((callback, id) => {
        callback(eventName, eventData);
    });
}

// Execute App Zip or Source File
export function execute(filePath: string, fileData: any, options: any = {}, deepLink?: Map<string, string>) {
    setupCurrentApp(filePath);
    const fileName = filePath.split(/.*[\/|\\]/)[1] ?? filePath;
    const fileExt = filePath.split(".").pop()?.toLowerCase();
    source.length = 0;
    if (typeof options.clearDisplayOnExit === "boolean") {
        clearDisplayOnExit = options.clearDisplayOnExit;
    }
    if (typeof options.password === "string") {
        currentApp.password = options.password;
    }
    if (deepLink) {
        setupDeepLink(deepLink);
    }
    if (typeof options.entryPoint === "boolean") {
        deviceData.entryPoint = options.entryPoint;
    }
    if (disableDebug) {
        deviceData.debugOnCrash = false;
    } else if (typeof options.debugOnCrash === "boolean") {
        deviceData.debugOnCrash = options.debugOnCrash;
    }
    if (typeof brsWorker !== "undefined") {
        resetWorker();
    }
    if (debugToConsole) {
        console.info(`Loading ${filePath}...`);
    }
    initSoundModule(sharedArray, options.muteSound);
    muteVideo(options.muteSound);

    if (fileExt === "zip" || fileExt === "bpk") {
        loadAppZip(fileName, fileData, runApp);
    } else {
        loadSourceCode(fileName, fileData);
    }
}

// Function to find the App and setup Current App object
function setupCurrentApp(filePath: string) {
    if (deviceData.appList?.length) {
        const app = deviceData.appList.find((app) => app.path === filePath);
        if (app) {
            Object.assign(currentApp, app);
        } else {
            // Not in the list so is a side-loaded app
            currentApp.id = "dev";
            currentApp.path = filePath;
            const dev = deviceData.appList.find((app) => app.id === "dev");
            if (dev) {
                dev.path = filePath;
                currentApp.exitReason = dev.exitReason ?? AppExitReason.UNKNOWN;
                currentApp.exitTime = dev.exitTime;
            } else {
                deviceData.appList.push({ ...currentApp });
            }
        }
    } else {
        currentApp.id = filePath.hashCode();
        currentApp.path = filePath;
    }
}

// Restore engine state and terminate Worker
export function terminate(reason: AppExitReason = AppExitReason.UNKNOWN) {
    if (currentApp.running) {
        currentApp.running = false;
        currentApp.exitReason = reason;
        currentApp.exitTime = Date.now();
        bandwidthMinute = false;
        httpConnectLog = false;
        updateAppList();
        deviceDebug(`beacon,${getNow()} [beacon.report] |AppExitComplete\r\n`);
        deviceDebug(`print,------ Finished '${currentApp.title}' execution [${reason}] ------\r\n`);
    }
    if (clearDisplayOnExit) {
        clearDisplay(true);
    }
    resetWorker();
    resetCurrentApp();
    enableSendKeys(false);
    notifyAll("closed", reason);
}

// Returns API library version
export function getVersion() {
    return packageInfo.version;
}

// Display API
export function redraw(fullScreen: boolean, width?: number, height?: number, dpr?: number) {
    redrawDisplay(currentApp.running, fullScreen, width, height, dpr);
}

// Audio API
export function getAudioMute() {
    return isSoundMuted() && isVideoMuted();
}
export function setAudioMute(mute: boolean) {
    if (currentApp.running) {
        muteSound(mute);
        muteVideo(mute);
    }
}

// Remote Control API
export function sendKeyDown(key: string, remote?: RemoteType, index?: number) {
    sendKey(key, 0, remote ?? RemoteType.ECP, index);
}
export function sendKeyUp(key: string, remote?: RemoteType, index?: number) {
    sendKey(key, 100, remote ?? RemoteType.ECP, index);
}
export function sendKeyPress(key: string, delay = 300, remote?: RemoteType, index?: number) {
    setTimeout(function () {
        sendKey(key, 100, remote ?? RemoteType.ECP, index);
    }, delay);
    sendKey(key, 0, remote ?? RemoteType.ECP, index);
}

// Telnet Debug API
export function debug(command: string): boolean {
    let handled = false;
    if (!disableDebug && currentApp.running && command?.length) {
        const exprs = command.trim().split(/(?<=^\S+)\s/);
        if (exprs.length === 1 && ["break", "pause"].includes(exprs[0].toLowerCase())) {
            const cmd = exprs[0].toUpperCase() as keyof typeof DebugCommand;
            Atomics.store(sharedArray, DataType.DBG, DebugCommand[cmd]);
            Atomics.notify(sharedArray, DataType.DBG);
            handled = true;
        } else {
            saveDataBuffer(sharedArray, command.trim(), BufferType.DEBUG_EXPR);
            Atomics.store(sharedArray, DataType.DBG, DebugCommand.EXPR);
            handled = Atomics.notify(sharedArray, DataType.DBG) > 0;
        }
    }
    return handled;
}

// Terminate and reset BrightScript interpreter
function resetWorker() {
    brsWorker.removeEventListener("message", mainCallback);
    brsWorker.terminate();
    tasks.forEach((worker) => {
        worker?.removeEventListener("message", taskCallback);
        worker?.terminate();
    });
    tasks.clear();
    threadSyncToTask.clear();
    threadSyncToMain.clear();
    resetArray();
    resetSounds(deviceData.assets);
    resetVideo();
}

function resetArray() {
    sharedArray.some((_, index: number) => {
        Atomics.store(sharedArray, index, -1);
        return index === dataBufferIndex - 1;
    });
}

// Open source file
function loadSourceCode(fileName: string, fileData: any) {
    const reader = new FileReader();
    reader.onload = function (_) {
        if (typeof this.result === "string") {
            manifestMap.clear();
            manifestMap.set("title", "BRS File");
            manifestMap.set("major_version", "1");
            manifestMap.set("minor_version", "0");
            manifestMap.set("build_version", "0");
            manifestMap.set("splash_min_time", "0");
            currentApp.title = `BrightScript file: ${fileName}`;
            paths.length = 0;
            source.push(this.result);
            paths.push({ url: `source/${fileName}`, id: 0, type: "source" });
            clearDisplay(true);
            runApp(createPayload(Date.now()));
        } else {
            apiException("error", `[api] Invalid data type in ${fileName}: ${typeof this.result}`);
        }
    };
    reader.readAsText(new Blob([fileData], { type: "text/plain" }));
}

let currentPayload: AppPayload;
// Execute Engine Web Worker
function runApp(payload: AppPayload) {
    try {
        notifyAll("loaded", currentApp);
        showDisplay();
        currentApp.running = true;
        updateAppList();
        updateMemoryInfo();
        brsWorker = new Worker(brsWrkLib);
        brsWorker.addEventListener("message", mainCallback);
        brsWorker.postMessage(sharedBuffer);
        brsWorker.postMessage(payload);
        currentPayload = payload;
        enableSendKeys(true);
    } catch (err: any) {
        apiException("error", `[api] Error running ${currentApp.title}: ${err.message}`);
    }
}

function runTask(taskData: TaskData) {
    if (tasks.has(taskData.id) || !taskData.m?.top?.functionname) {
        return;
    } else if (tasks.size === 10) {
        apiException("warning", `[api] Maximum number of tasks reached: ${tasks.size}`);
        return;
    }
    const taskWorker = new Worker(brsWrkLib);
    taskWorker.addEventListener("message", taskCallback);
    tasks.set(taskData.id, taskWorker);
    if (!threadSyncToTask.has(taskData.id)) {
        threadSyncToTask.set(taskData.id, new SharedObject());
    }
    taskData.buffer = threadSyncToTask.get(taskData.id)?.getBuffer();
    const taskPayload: TaskPayload = {
        device: currentPayload.device,
        manifest: currentPayload.manifest,
        taskData: taskData,
        pkgZip: currentPayload.pkgZip,
        extZip: currentPayload.extZip,
    };
    console.debug("[API] Calling Task worker: ", taskData.id, taskData.name);
    taskWorker.postMessage(sharedBuffer);
    taskWorker.postMessage(taskPayload);
}

function endTask(taskId: number) {
    const taskWorker = tasks.get(taskId);
    if (taskWorker) {
        taskWorker.removeEventListener("message", taskCallback);
        taskWorker.terminate();
        tasks.delete(taskId);
        threadSyncToTask.delete(taskId);
        threadSyncToMain.delete(taskId);
        console.debug("[API] Task worker stopped: ", taskId);
    }
}
// Load Device Assets
function updateDeviceAssets() {
    if (deviceData.assets.byteLength) {
        return;
    }
    fetch("./assets/common.zip")
        .then(async function (response) {
            if (response.status === 200 || response.status === 0) {
                return response.blob().then(function (zipBlob) {
                    zipBlob.arrayBuffer().then(function (zipData) {
                        deviceData.assets = zipData;
                        loadCaptionsFonts(zipData);
                    });
                });
            } else {
                return Promise.reject(new Error(response.statusText));
            }
        })
        .catch((err) => {
            apiException("error", `[api] Error loading common.zip: ${err.message}`);
        });
}

// Update App in the App List from the Current App object
export function updateAppList() {
    if (deviceData.appList?.length) {
        const app = deviceData.appList.find((app) => app.id === currentApp.id);
        if (app) {
            Object.assign(app, currentApp);
        }
    }
}

// Update Memory Usage on Shared Array
export function updateMemoryInfo(usedMemory?: number, totalMemory?: number) {
    if (currentApp.running && usedMemory && totalMemory) {
        Atomics.store(sharedArray, DataType.MUHS, usedMemory);
        Atomics.store(sharedArray, DataType.MHSL, totalMemory);
        return;
    }
    const performance = window.performance as ChromiumPerformance;
    if (currentApp.running && platform.inChromium && performance.memory) {
        // Only Chromium based browsers support process.memory API
        const memory = performance.memory;
        Atomics.store(sharedArray, DataType.MUHS, Math.floor(memory.usedJSHeapSize / 1024));
        Atomics.store(sharedArray, DataType.MHSL, Math.floor(memory.jsHeapSizeLimit / 1024));
    }
}

// Load device Registry from Local Storage
function loadRegistry() {
    const storage: Storage = window.localStorage;
    const transientKeys: string[] = [];
    const registry: Map<string, string> = new Map();
    for (let index = 0; index < storage.length; index++) {
        const key = storage.key(index);
        if (key?.split(".")[0] === deviceData.developerId) {
            if (key.split(".")[1] !== "Transient") {
                registry.set(key, storage.getItem(key) ?? "");
            } else {
                transientKeys.push(key);
            }
        }
    }
    transientKeys.forEach((key) => storage.removeItem(key));
    registryBuffer.store(Object.fromEntries(registry));
    deviceData.registryBuffer = registryBuffer.getBuffer();
}

// Receive Messages from the Main Interpreter (Web Worker)
function mainCallback(event: MessageEvent) {
    if (event.data instanceof ImageData) {
        updateBuffer(event.data);
    } else if (event.data instanceof Map) {
        if (platform.inBrowser) {
            const storage: Storage = window.localStorage;
            event.data.forEach(function (value: string, key: string) {
                storage.setItem(key, value);
            });
        }
        notifyAll("registry", event.data);
    } else if (platform.inBrowser && event.data.audioPlaylist instanceof Array) {
        addAudioPlaylist(event.data.audioPlaylist);
    } else if (platform.inBrowser && event.data.audioPath) {
        addSound(event.data.audioPath, event.data.audioFormat, new Blob([event.data.audioData]));
    } else if (platform.inBrowser && event.data.videoPlaylist instanceof Array) {
        addVideoPlaylist(event.data.videoPlaylist);
    } else if (platform.inBrowser && event.data.videoPath) {
        addVideo(event.data.videoPath, new Blob([event.data.videoData], { type: "video/mp4" }));
    } else if (typeof event.data.displayEnabled === "boolean") {
        setDisplayState(event.data.displayEnabled);
    } else if (typeof event.data.captionMode === "string") {
        if (setCaptionMode(event.data.captionMode)) {
            notifyAll("captionMode", event.data.captionMode);
        }
    } else if (event.data.captionStyle instanceof Array) {
        setAppCaptionStyle(event.data.captionStyle);
    } else if (typeof event.data.trickPlayBarVisible === "boolean") {
        setTrickPlayBar(event.data.trickPlayBarVisible);
    } else if (isAppData(event.data)) {
        notifyAll("launch", { app: event.data.id, params: event.data.params ?? new Map() });
    } else if (isTaskData(event.data)) {
        console.debug("[API] Task data received from Main Thread: ", event.data.name, TaskState[event.data.state]);
        if (event.data.state === TaskState.RUN) {
            if (event.data.buffer instanceof SharedArrayBuffer) {
                const taskBuffer = new SharedObject();
                taskBuffer.setBuffer(event.data.buffer);
                threadSyncToMain.set(event.data.id, taskBuffer);
            }
            runTask(event.data);
        } else if (event.data.state === TaskState.STOP) {
            endTask(event.data.id);
        }
    } else if (isThreadUpdate(event.data)) {
        console.debug("[API] Update received from Main thread: ", event.data.id, event.data.global, event.data.field);
        if (event.data.id > 0) {
            if (!threadSyncToTask.has(event.data.id)) {
                threadSyncToTask.set(event.data.id, new SharedObject());
            }
            threadSyncToTask.get(event.data.id)?.waitStore(event.data, 1);
        } else if (event.data.global) {
            for (let taskId = 1; taskId <= tasks.size; taskId++) {
                const data = { ...event.data, id: taskId };
                if (!threadSyncToTask.has(data.id)) {
                    threadSyncToTask.set(data.id, new SharedObject());
                }
                threadSyncToTask.get(data.id)?.waitStore(data, 1);
            }
        } else {
            console.debug("[API] Thread update from Main with invalid destiny!");
        }
    } else if (isNDKStart(event.data)) {
        if (event.data.app === "roku_browser") {
            const params = event.data.params;
            let winDim = deviceData.displayMode === "1080p" ? [1920, 1080] : [1280, 720];
            const windowSize = params.find((el) => {
                if (el.toLowerCase().startsWith("windowsize")) {
                    return true;
                }
                return false;
            });
            if (windowSize) {
                const dims = windowSize.split("=")[1]?.split("x");
                if (dims?.length === 2 && !isNaN(parseInt(dims[0])) && !isNaN(parseInt(dims[1]))) {
                    winDim = dims.map((el) => parseInt(el));
                }
            }
            const url = params.find((el) => el.startsWith("url="))?.split("=")[1] ?? "";
            notifyAll("browser", { url: url, width: winDim[0], height: winDim[1] });
        } else if (event.data.app === "SDKLauncher") {
            const channelId = event.data.params.find((el) => el.toLowerCase().startsWith("channelid="))?.split("=")[1];
            const app = deviceData.appList?.find((app) => app.id === channelId);
            if (app) {
                const params = new Map();
                event.data.params.forEach((el) => {
                    const [key, value] = el.split("=");
                    if (key && value && key.toLowerCase() !== "channelid") {
                        params.set(key, value);
                    }
                });
                notifyAll("launch", { app: app.id, params: params });
            }
        }
    } else if (typeof event.data !== "string") {
        // All messages beyond this point must be csv string
        apiException("warning", `[api] Invalid worker message: ${JSON.stringify(event.data)}`);
    } else {
        handleStringMessage(event.data);
    }
}

// Receive Messages from the Task Interpreter (Web Worker)
function taskCallback(event: MessageEvent) {
    if (event.data instanceof Map) {
        if (platform.inBrowser) {
            const storage: Storage = window.localStorage;
            event.data.forEach(function (value: string, key: string) {
                storage.setItem(key, value);
            });
        }
        notifyAll("registry", event.data);
    } else if (typeof event.data.displayEnabled === "boolean") {
        setDisplayState(event.data.displayEnabled);
    } else if (typeof event.data.captionMode === "string") {
        if (setCaptionMode(event.data.captionMode)) {
            notifyAll("captionMode", event.data.captionMode);
        }
    } else if (event.data.captionStyle instanceof Array) {
        setAppCaptionStyle(event.data.captionStyle);
    } else if (isTaskData(event.data)) {
        console.debug("[API] Task data received from Task Thread: ", event.data.name, TaskState[event.data.state]);
        if (event.data.state === TaskState.STOP) {
            endTask(event.data.id);
        }
    } else if (isThreadUpdate(event.data)) {
        console.debug("[API] Update received from Task thread: ", event.data.id, event.data.field);
        threadSyncToMain.get(event.data.id)?.waitStore(event.data, 1);
        if (!event.data.global) {
            return;
        }
        for (let taskId = 1; taskId <= tasks.size; taskId++) {
            if (taskId !== event.data.id) {
                const data = { ...event.data, id: taskId };
                if (!threadSyncToTask.has(data.id)) {
                    threadSyncToTask.set(data.id, new SharedObject());
                }
                threadSyncToTask.get(data.id)?.waitStore(data, 1);
            }
        }
    } else if (typeof event.data === "string") {
        handleStringMessage(event.data);
    } else {
        apiException("warning", `[api] Invalid task message: ${event.data}`);
    }
}

// Handles string messages from the Interpreter
function handleStringMessage(message: string) {
    if (message.startsWith("audio,")) {
        handleAudioEvent(message);
    } else if (message.startsWith("sfx,")) {
        handleSfxEvent(message);
    } else if (message.startsWith("video,")) {
        handleVideoEvent(message);
    } else if (message.startsWith("print,")) {
        deviceDebug(message);
    } else if (message.startsWith("warning,")) {
        deviceDebug(`${message}\r\n`);
    } else if (message.startsWith("error,")) {
        deviceDebug(`${message}\r\n`);
    } else if (message.startsWith("debug,")) {
        const level = message.slice(6);
        const enable = level === "continue";
        enableSendKeys(enable);
        statsUpdate(enable);
        switchSoundState(enable);
        switchVideoState(enable);
        notifyAll("debug", { level: level });
    } else if (message.startsWith("start,")) {
        const title = currentApp.title;
        const beaconMsg = "[scrpt.ctx.run.enter] UI: Entering";
        const subName = message.split(",")[1];
        deviceDebug(`print,------ Running dev '${title}' ${subName} ------\r\n`);
        deviceDebug(`beacon,${getNow()} ${beaconMsg} '${title}', id '${currentApp.id}'\r\n`);
        statsUpdate(true);
        notifyAll("started", currentApp);
    } else if (message.startsWith("end,")) {
        terminate(getExitReason(message.slice(4)));
    } else if (message.startsWith("syslog,")) {
        const type = message.slice(7);
        if (type === "bandwidth.minute") {
            bandwidthMinute = true;
            if (latestBandwidth === 0) {
                measureBandwidth();
            }
            if (!bandwidthTimeout) {
                updateBandwidth();
            }
        } else if (type === "http.connect") {
            httpConnectLog = true;
        }
    } else if (message === "reset") {
        notifyAll("reset");
    } else if (message.startsWith("version,")) {
        notifyAll("version", message.slice(8));
    }
}

// Update Bandwidth Measurement
function updateBandwidth() {
    if (currentApp.running && bandwidthMinute && latestBandwidth >= 0) {
        Atomics.store(sharedArray, DataType.MBWD, latestBandwidth);
    }
    bandwidthTimeout = setTimeout(updateBandwidth, 60000);
}

// Measure Bandwidth
async function measureBandwidth() {
    const testFileUrl = "https://brsfiddle.net/images/bmp-example-file-download-1024x1024.bmp";
    const startTime = Date.now();

    try {
        const response = await fetch(testFileUrl);
        if (!response.ok) {
            throw new Error(`HTTP error! status: ${response.status}`);
        }
        const reader = response.body?.getReader();
        if (!reader) {
            throw new Error("Failed to get reader from response body");
        }
        let receivedLength = 0;
        while (true) {
            const { done, value } = await reader.read();
            if (done) {
                break;
            }
            receivedLength += value.length;
        }
        const endTime = Date.now();
        const timeElapsed = (endTime - startTime) / 1000;
        // Calculate download speed in kbps
        const downloadSpeed = (receivedLength * 8) / timeElapsed / 1024;

        latestBandwidth = Math.round(downloadSpeed);
    } catch (error: any) {
        apiException("warning", `Error measuring bandwidth: ${error.message}`);
    }
}

// Debug Messages Handler
function deviceDebug(data: string) {
    if (disableDebug) {
        return;
    }
    const level = data.split(",")[0];
    const content = data.slice(level.length + 1);
    notifyAll("debug", { level: level, content: content });
    if (debugToConsole) {
        if (level === "error") {
            console.error(content);
        } else if (level === "warning") {
            console.warn(content);
        } else if (level === "beacon") {
            console.info(content);
        } else {
            console.log(content);
        }
    }
}

// API Exceptions Handler
function apiException(level: string, message: string) {
    if (level === "error") {
        console.error(message);
        notifyAll("error", message);
    } else {
        console.warn(message);
    }
}

// HDMI/CEC Status Update
window.onfocus = function () {
    if (currentApp.running) {
        if (getModelType() !== "TV") {
            Atomics.store(sharedArray, DataType.HDMI, 1);
        }
        Atomics.store(sharedArray, DataType.CEC, 1);
    }
};

window.onblur = function () {
    if (currentApp.running) {
        if (getModelType() !== "TV") {
            Atomics.store(sharedArray, DataType.HDMI, 0);
        }
        Atomics.store(sharedArray, DataType.CEC, 0);
    }
};<|MERGE_RESOLUTION|>--- conflicted
+++ resolved
@@ -81,12 +81,8 @@
     switchVideoState,
 } from "./video";
 import { subscribeControl, initControlModule, enableSendKeys, sendKey } from "./control";
-<<<<<<< HEAD
 import SharedObject from "../core/SharedObject";
-import packageInfo from "../../package.json";
-=======
 import packageInfo from "../../packages/browser/package.json";
->>>>>>> a74b7579
 
 // Interpreter Library
 const brsWrkLib = getWorkerLibPath();
