/*---------------------------------------------------------------------------------------------
 *  BrightScript Engine (https://github.com/lvcabral/brs-engine)
 *
 *  Copyright (c) 2019-2025 Marcelo Lv Cabral. All Rights Reserved.
 *
 *  Licensed under the MIT License. See LICENSE in the repository root for license information.
 *--------------------------------------------------------------------------------------------*/
import { SubscribeCallback, getNow, getWorkerLibPath, saveDataBuffer } from "./util";
import {
    AppExitReason,
    AppPayload,
    BufferType,
    DataType,
    DebugCommand,
    DeviceInfo,
    RemoteType,
    TaskData,
    TaskPayload,
    TaskState,
    dataBufferIndex,
    dataBufferSize,
    getExitReason,
    isAppData,
    isNDKStart,
    isTaskData,
    isThreadUpdate,
    platform,
    registryInitialSize,
    registryMaxSize,
} from "../core/common";
import {
    source,
    paths,
    manifestMap,
    currentApp,
    loadAppZip,
    createPayload,
    resetCurrentApp,
    deviceData,
    subscribePackage,
    setupDeepLink,
    getModelType,
} from "./package";
import {
    subscribeDisplay,
    initDisplayModule,
    updateBuffer,
    showDisplay,
    redrawDisplay,
    clearDisplay,
    statsUpdate,
    setDisplayState,
    setCaptionMode,
} from "./display";
import {
    initSoundModule,
    addSound,
    resetSounds,
    addSoundPlaylist,
    muteSound,
    isSoundMuted,
    subscribeSound,
    switchSoundState,
    handleSoundEvent,
    playHomeSound,
} from "./sound";
import {
    addVideo,
    addVideoPlaylist,
    handleVideoEvent,
    initVideoModule,
    isVideoMuted,
    muteVideo,
    resetVideo,
    subscribeVideo,
    switchVideoState,
} from "./video";
import { subscribeControl, initControlModule, enableSendKeys, sendKey } from "./control";
import SharedObject from "../core/SharedObject";
import packageInfo from "../../package.json";

// Interpreter Library
const brsWrkLib = getWorkerLibPath();

// Package API
export { deviceData, loadAppZip, updateAppZip, getSerialNumber, mountExt, umountExt } from "./package";

// Control API
export { setControlMode, getControlMode, setCustomKeys, setCustomPadButtons, sendInput } from "./control";

// Display API
export {
    setDisplayMode,
    getDisplayMode,
    setOverscanMode,
    getOverscanMode,
    setCaptionMode,
    getCaptionMode,
    enableStats,
} from "./display";

let clearDisplayOnExit: boolean = true;
let disableDebug: boolean = false;
let debugToConsole: boolean = true;
let showStats: boolean = false;

// roSystemLog Event support
let bandwidthMinute: boolean = false;
let bandwidthTimeout: NodeJS.Timeout | null = null;
let latestBandwidth: number = 0;
let httpConnectLog: boolean = false;

// App Workers and Shared Buffers
let brsWorker: Worker;
const tasks: Map<number, Worker> = new Map();
const threadSyncToTask: Map<number, SharedObject> = new Map();
const threadSyncToMain: Map<number, SharedObject> = new Map();
const registryBuffer = new SharedObject(registryInitialSize, registryMaxSize);
let sharedBuffer: ArrayBufferLike;
let sharedArray: Int32Array;

// API Methods
export function initialize(customDeviceInfo?: Partial<DeviceInfo>, options: any = {}) {
    if (customDeviceInfo) {
        const invalidKeys = [
            "firmware",
            "registry",
            "models",
            "remoteControls",
            "audioCodecs",
            "videoFormats",
            "fonts",
            "password",
            "platform",
        ];
        invalidKeys.forEach((key) => {
            if (key in customDeviceInfo) {
                delete customDeviceInfo[key];
            }
        });
        Object.assign(deviceData, customDeviceInfo);
    }
    let initMsg = `${packageInfo.title} - v${packageInfo.version}`;
    /// #if DEBUG
    initMsg += " - dev";
    /// #endif
    if (typeof options.disableDebug === "boolean") {
        disableDebug = options.disableDebug;
    }
    if (typeof options.debugToConsole === "boolean") {
        debugToConsole = options.debugToConsole;
    }
    if (debugToConsole) {
        console.info(initMsg);
    }
    if (typeof options.showStats === "boolean") {
        showStats = options.showStats;
    }
    loadRegistry();
    // Shared buffer (Keys, Sounds and Debug Commands)
    const length = dataBufferIndex + dataBufferSize;
    try {
        sharedBuffer = new SharedArrayBuffer(Int32Array.BYTES_PER_ELEMENT * length);
    } catch (error) {
        sharedBuffer = new ArrayBuffer(Int32Array.BYTES_PER_ELEMENT * length);
        apiException(
            "warning",
            `[api] Tasks threads and remote control simulation will not work as SharedArrayBuffer is not enabled, ` +
                `to know more visit https://developer.chrome.com/blog/enabling-shared-array-buffer/`
        );
    }
    sharedArray = new Int32Array(sharedBuffer);
    resetArray();
    // Initialize Display and Control modules
    initDisplayModule(deviceData, showStats);
    initControlModule(sharedArray, options);
    initVideoModule(sharedArray, deviceData, false);
    // Subscribe Events
    subscribeDisplay("api", (event: string, data: any) => {
        if (event === "mode") {
            deviceData.displayMode = data;
            if (currentApp.running) {
                terminate(AppExitReason.SETTINGS);
            }
            notifyAll("display", data);
        } else if (["redraw", "resolution"].includes(event)) {
            notifyAll(event, data);
        } else if (["error", "warning"].includes(event)) {
            apiException(event, data);
        }
    });
    subscribeControl("api", (event: string, data: any) => {
        if (event === "home") {
            if (currentApp.running) {
                playHomeSound();
            }
        } else if (event === "poweroff") {
            if (currentApp.running) {
                terminate(AppExitReason.POWER);
            }
        } else if (event === "volumemute") {
            setAudioMute(!getAudioMute());
        } else if (event === "control") {
            updateMemoryInfo();
            notifyAll(event, data);
        } else if (["error", "warning"].includes(event)) {
            apiException(event, data);
        }
    });
    subscribeSound("api", (event: string, data: any) => {
        if (["error", "warning"].includes(event)) {
            apiException(event, data);
        } else if (event === "home") {
            terminate(AppExitReason.FINISHED);
        }
    });
    subscribeVideo("api", (event: string, data: any) => {
        if (["error", "warning"].includes(event)) {
            apiException(event, data);
        } else if (event === "bandwidth") {
            latestBandwidth = data;
        } else if (event === "http.connect" && httpConnectLog) {
            const sysLog = {
                type: event,
                url: data.responseURL,
                status: data.statusText,
                httpCode: data.status,
            };
            saveDataBuffer(sharedArray, JSON.stringify(sysLog), BufferType.SYS_LOG);
        }
    });
    subscribePackage("api", (event: string, data: any) => {
        if (["error", "warning"].includes(event)) {
            apiException(event, data);
        } else {
            notifyAll(event, data);
        }
    });

    // Force library download during initialization
    brsWorker = new Worker(brsWrkLib);
    brsWorker.addEventListener("message", mainCallback);
    brsWorker.postMessage("getVersion");
    updateDeviceAssets();
}

// Observers Handling
const observers = new Map();
export function subscribe(observerId: string, observerCallback: SubscribeCallback) {
    observers.set(observerId, observerCallback);
}
export function unsubscribe(observerId: string) {
    observers.delete(observerId);
}
function notifyAll(eventName: string, eventData?: any) {
    observers.forEach((callback, id) => {
        callback(eventName, eventData);
    });
}

// Execute App Zip or Source File
export function execute(filePath: string, fileData: any, options: any = {}, deepLink?: Map<string, string>) {
    setupCurrentApp(filePath);
    const fileName = filePath.split(/.*[\/|\\]/)[1] ?? filePath;
    const fileExt = filePath.split(".").pop()?.toLowerCase();
    source.length = 0;
    if (typeof options.clearDisplayOnExit === "boolean") {
        clearDisplayOnExit = options.clearDisplayOnExit;
    }
    if (typeof options.password === "string") {
        currentApp.password = options.password;
    }
    if (deepLink) {
        setupDeepLink(deepLink);
    }
    if (typeof options.entryPoint === "boolean") {
        deviceData.entryPoint = options.entryPoint;
    }
    if (disableDebug) {
        deviceData.debugOnCrash = false;
    } else if (typeof options.debugOnCrash === "boolean") {
        deviceData.debugOnCrash = options.debugOnCrash;
    }
    if (typeof brsWorker !== "undefined") {
        resetWorker();
    }
    if (debugToConsole) {
        console.info(`Loading ${filePath}...`);
    }
    initSoundModule(sharedArray, deviceData.maxSimulStreams, options.muteSound);
    muteVideo(options.muteSound);

    if (fileExt === "zip" || fileExt === "bpk") {
        loadAppZip(fileName, fileData, runApp);
    } else {
        loadSourceCode(fileName, fileData);
    }
}

// Function to find the App and setup Current App object
function setupCurrentApp(filePath: string) {
    if (deviceData.appList?.length) {
        const app = deviceData.appList.find((app) => app.path === filePath);
        if (app) {
            Object.assign(currentApp, app);
        } else {
            // Not in the list so is a side-loaded app
            currentApp.id = "dev";
            currentApp.path = filePath;
            const dev = deviceData.appList.find((app) => app.id === "dev");
            if (dev) {
                dev.path = filePath;
                currentApp.exitReason = dev.exitReason ?? AppExitReason.UNKNOWN;
                currentApp.exitTime = dev.exitTime;
            } else {
                deviceData.appList.push({ ...currentApp });
            }
        }
    } else {
        currentApp.id = filePath.hashCode();
        currentApp.path = filePath;
    }
}

// Restore engine state and terminate Worker
export function terminate(reason: AppExitReason = AppExitReason.UNKNOWN) {
    if (currentApp.running) {
        currentApp.running = false;
        currentApp.exitReason = reason;
        currentApp.exitTime = Date.now();
        bandwidthMinute = false;
        httpConnectLog = false;
        updateAppList();
        deviceDebug(`beacon,${getNow()} [beacon.report] |AppExitComplete\r\n`);
        deviceDebug(`print,------ Finished '${currentApp.title}' execution [${reason}] ------\r\n`);
    }
    if (clearDisplayOnExit) {
        clearDisplay(true);
    }
    resetWorker();
    resetCurrentApp();
    enableSendKeys(false);
    notifyAll("closed", reason);
}

// Returns API library version
export function getVersion() {
    return packageInfo.version;
}

// Display API
export function redraw(fullScreen: boolean, width?: number, height?: number, dpr?: number) {
    redrawDisplay(currentApp.running, fullScreen, width, height, dpr);
}

// Audio API
export function getAudioMute() {
    return isSoundMuted() && isVideoMuted();
}
export function setAudioMute(mute: boolean) {
    if (currentApp.running) {
        muteSound(mute);
        muteVideo(mute);
    }
}

// Remote Control API
export function sendKeyDown(key: string, remote?: RemoteType, index?: number) {
    sendKey(key, 0, remote ?? RemoteType.ECP, index);
}
export function sendKeyUp(key: string, remote?: RemoteType, index?: number) {
    sendKey(key, 100, remote ?? RemoteType.ECP, index);
}
export function sendKeyPress(key: string, delay = 300, remote?: RemoteType, index?: number) {
    setTimeout(function () {
        sendKey(key, 100, remote ?? RemoteType.ECP, index);
    }, delay);
    sendKey(key, 0, remote ?? RemoteType.ECP, index);
}

// Telnet Debug API
export function debug(command: string): boolean {
    let handled = false;
    if (!disableDebug && currentApp.running && command?.length) {
        const exprs = command.trim().split(/(?<=^\S+)\s/);
        if (exprs.length === 1 && ["break", "pause"].includes(exprs[0].toLowerCase())) {
            const cmd = exprs[0].toUpperCase() as keyof typeof DebugCommand;
            Atomics.store(sharedArray, DataType.DBG, DebugCommand[cmd]);
            Atomics.notify(sharedArray, DataType.DBG);
            handled = true;
        } else {
            saveDataBuffer(sharedArray, command.trim(), BufferType.DEBUG_EXPR);
            Atomics.store(sharedArray, DataType.DBG, DebugCommand.EXPR);
            handled = Atomics.notify(sharedArray, DataType.DBG) > 0;
        }
    }
    return handled;
}

// Terminate and reset BrightScript interpreter
function resetWorker() {
    brsWorker.removeEventListener("message", mainCallback);
    brsWorker.terminate();
    tasks.forEach((worker) => {
        worker?.removeEventListener("message", taskCallback);
        worker?.terminate();
    });
    tasks.clear();
    threadSyncToTask.clear();
    threadSyncToMain.clear();
    resetArray();
    resetSounds(deviceData.assets);
    resetVideo();
}

function resetArray() {
    sharedArray.some((_, index: number) => {
        Atomics.store(sharedArray, index, -1);
        return index === dataBufferIndex - 1;
    });
}

// Open source file
function loadSourceCode(fileName: string, fileData: any) {
    const reader = new FileReader();
    reader.onload = function (_) {
        if (typeof this.result === "string") {
            manifestMap.clear();
            manifestMap.set("title", "BRS File");
            manifestMap.set("major_version", "1");
            manifestMap.set("minor_version", "0");
            manifestMap.set("build_version", "0");
            manifestMap.set("splash_min_time", "0");
            currentApp.title = `BrightScript file: ${fileName}`;
            paths.length = 0;
            source.push(this.result);
            paths.push({ url: `source/${fileName}`, id: 0, type: "source" });
            clearDisplay(true);
            runApp(createPayload(Date.now()));
        } else {
            apiException("error", `[api] Invalid data type in ${fileName}: ${typeof this.result}`);
        }
    };
    reader.readAsText(new Blob([fileData], { type: "text/plain" }));
}

let currentPayload: AppPayload;
// Execute Engine Web Worker
function runApp(payload: AppPayload) {
    try {
        notifyAll("loaded", currentApp);
        showDisplay();
        currentApp.running = true;
        updateAppList();
        updateMemoryInfo();
        brsWorker = new Worker(brsWrkLib);
        brsWorker.addEventListener("message", mainCallback);
        brsWorker.postMessage(sharedBuffer);
        brsWorker.postMessage(payload);
        currentPayload = payload;
        enableSendKeys(true);
    } catch (err: any) {
        apiException("error", `[api] Error running ${currentApp.title}: ${err.message}`);
    }
}

function runTask(taskData: TaskData) {
    if (tasks.has(taskData.id) || !taskData.m?.top?.functionname) {
        return;
    } else if (tasks.size === 10) {
        apiException("warning", `[api] Maximum number of tasks reached: ${tasks.size}`);
        return;
    }
    const taskWorker = new Worker(brsWrkLib);
    taskWorker.addEventListener("message", taskCallback);
    tasks.set(taskData.id, taskWorker);
    if (!threadSyncToTask.has(taskData.id)) {
        threadSyncToTask.set(taskData.id, new SharedObject());
    }
    taskData.buffer = threadSyncToTask.get(taskData.id)?.getBuffer();
    const taskPayload: TaskPayload = {
        device: currentPayload.device,
        manifest: currentPayload.manifest,
        taskData: taskData,
        pkgZip: currentPayload.pkgZip,
        extZip: currentPayload.extZip,
    };
    console.debug("[API] Calling Task worker: ", taskData.id, taskData.name);
    taskWorker.postMessage(sharedBuffer);
    taskWorker.postMessage(taskPayload);
}

function endTask(taskId: number) {
    const taskWorker = tasks.get(taskId);
    if (taskWorker) {
        taskWorker.removeEventListener("message", taskCallback);
        taskWorker.terminate();
        tasks.delete(taskId);
        threadSyncToTask.delete(taskId);
        threadSyncToMain.delete(taskId);
        console.debug("[API] Task worker stopped: ", taskId);
    }
}
// Load Device Assets
function updateDeviceAssets() {
    if (deviceData.assets.byteLength) {
        return;
    }
    fetch("./assets/common.zip")
        .then(async function (response) {
            if (response.status === 200 || response.status === 0) {
                return response.blob().then(function (zipBlob) {
                    zipBlob.arrayBuffer().then(function (zipData) {
                        deviceData.assets = zipData;
                    });
                });
            } else {
                return Promise.reject(new Error(response.statusText));
            }
        })
        .catch((err) => {
            console.error(`Error attempting to load common.zip: ${err.message} (${err.name})`);
        });
}

// Update App in the App List from the Current App object
export function updateAppList() {
    if (deviceData.appList?.length) {
        const app = deviceData.appList.find((app) => app.id === currentApp.id);
        if (app) {
            Object.assign(app, currentApp);
        }
    }
}

// Update Memory Usage on Shared Array
export function updateMemoryInfo(usedMemory?: number, totalMemory?: number) {
    if (currentApp.running && usedMemory && totalMemory) {
        Atomics.store(sharedArray, DataType.MUHS, usedMemory);
        Atomics.store(sharedArray, DataType.MHSL, totalMemory);
        return;
    }
    const performance = window.performance as ChromiumPerformance;
    if (currentApp.running && platform.inChromium && performance.memory) {
        // Only Chromium based browsers support process.memory API
        const memory = performance.memory;
        Atomics.store(sharedArray, DataType.MUHS, Math.floor(memory.usedJSHeapSize / 1024));
        Atomics.store(sharedArray, DataType.MHSL, Math.floor(memory.jsHeapSizeLimit / 1024));
    }
}

// Load device Registry from Local Storage
function loadRegistry() {
    const storage: Storage = window.localStorage;
    const transientKeys: string[] = [];
    const registry: Map<string, string> = new Map();
    for (let index = 0; index < storage.length; index++) {
        const key = storage.key(index);
        if (key?.split(".")[0] === deviceData.developerId) {
            if (key.split(".")[1] !== "Transient") {
                registry.set(key, storage.getItem(key) ?? "");
            } else {
                transientKeys.push(key);
            }
        }
    }
    transientKeys.forEach((key) => storage.removeItem(key));
    registryBuffer.store(Object.fromEntries(registry));
    deviceData.registryBuffer = registryBuffer.getBuffer();
}

// Receive Messages from the Main Interpreter (Web Worker)
function mainCallback(event: MessageEvent) {
    if (event.data instanceof ImageData) {
        updateBuffer(event.data);
    } else if (event.data instanceof Map) {
        if (platform.inBrowser) {
            const storage: Storage = window.localStorage;
            event.data.forEach(function (value: string, key: string) {
                storage.setItem(key, value);
            });
        }
        notifyAll("registry", event.data);
    } else if (event.data instanceof Array) {
        addSoundPlaylist(event.data);
    } else if (event.data.audioPath && platform.inBrowser) {
        addSound(event.data.audioPath, event.data.audioFormat, new Blob([event.data.audioData]));
    } else if (event.data.videoPlaylist && platform.inBrowser) {
        if (event.data.videoPlaylist instanceof Array) {
            addVideoPlaylist(event.data.videoPlaylist);
        }
    } else if (event.data.videoPath && platform.inBrowser) {
        addVideo(event.data.videoPath, new Blob([event.data.videoData], { type: "video/mp4" }));
    } else if (typeof event.data.displayEnabled === "boolean") {
        setDisplayState(event.data.displayEnabled);
    } else if (typeof event.data.captionsMode === "string") {
        setCaptionMode(event.data.captionsMode);
    } else if (isAppData(event.data)) {
        notifyAll("launch", { app: event.data.id, params: event.data.params ?? new Map() });
    } else if (isTaskData(event.data)) {
        console.debug("[API] Task data received from Main Thread: ", event.data.name, TaskState[event.data.state]);
        if (event.data.state === TaskState.RUN) {
            if (event.data.buffer instanceof SharedArrayBuffer) {
                const taskBuffer = new SharedObject();
                taskBuffer.setBuffer(event.data.buffer);
                threadSyncToMain.set(event.data.id, taskBuffer);
            }
            runTask(event.data);
        } else if (event.data.state === TaskState.STOP) {
            endTask(event.data.id);
        }
    } else if (isThreadUpdate(event.data)) {
        console.debug("[API] Update received from Main thread: ", event.data.id, event.data.global, event.data.field);
        if (event.data.id > 0) {
            if (!threadSyncToTask.has(event.data.id)) {
                threadSyncToTask.set(event.data.id, new SharedObject());
            }
            threadSyncToTask.get(event.data.id)?.waitStore(event.data, 1);
        } else if (event.data.global) {
            for (let taskId = 1; taskId <= tasks.size; taskId++) {
                const data = { ...event.data, id: taskId };
                if (!threadSyncToTask.has(data.id)) {
                    threadSyncToTask.set(data.id, new SharedObject());
                }
                threadSyncToTask.get(data.id)?.waitStore(data, 1);
            }
        } else {
            console.debug("[API] Thread update from Main with invalid destiny!");
        }
    } else if (isNDKStart(event.data)) {
        if (event.data.app === "roku_browser") {
            const params = event.data.params;
            let winDim = deviceData.displayMode === "1080p" ? [1920, 1080] : [1280, 720];
            const windowSize = params.find((el) => {
                if (el.toLowerCase().startsWith("windowsize")) {
                    return true;
                }
                return false;
            });
            if (windowSize) {
                const dims = windowSize.split("=")[1]?.split("x");
                if (dims?.length === 2 && !isNaN(parseInt(dims[0])) && !isNaN(parseInt(dims[1]))) {
                    winDim = dims.map((el) => parseInt(el));
                }
            }
            const url = params.find((el) => el.startsWith("url="))?.split("=")[1] ?? "";
            notifyAll("browser", { url: url, width: winDim[0], height: winDim[1] });
        } else if (event.data.app === "SDKLauncher") {
            const channelId = event.data.params.find((el) => el.toLowerCase().startsWith("channelid="))?.split("=")[1];
            const app = deviceData.appList?.find((app) => app.id === channelId);
            if (app) {
                const params = new Map();
                event.data.params.forEach((el) => {
                    const [key, value] = el.split("=");
                    if (key && value && key.toLowerCase() !== "channelid") {
                        params.set(key, value);
                    }
                });
                notifyAll("launch", { app: app.id, params: params });
            }
        }
    } else if (typeof event.data !== "string") {
        // All messages beyond this point must be csv string
        apiException("warning", `[api] Invalid worker message: ${event.data}`);
    } else {
        handleStringMessage(event.data);
    }
}

<<<<<<< HEAD
// Receive Messages from the Task Interpreter (Web Worker)
function taskCallback(event: MessageEvent) {
    if (event.data instanceof Map) {
        if (platform.inBrowser) {
            const storage: Storage = window.localStorage;
            event.data.forEach(function (value: string, key: string) {
                storage.setItem(key, value);
            });
        }
        notifyAll("registry", event.data);
    } else if (typeof event.data.displayEnabled === "boolean") {
        setDisplayState(event.data.displayEnabled);
    } else if (typeof event.data.captionsMode === "string") {
        deviceData.captionsMode = event.data.captionsMode;
    } else if (isTaskData(event.data)) {
        console.debug("[API] Task data received from Task Thread: ", event.data.name, TaskState[event.data.state]);
        if (event.data.state === TaskState.STOP) {
            endTask(event.data.id);
        }
    } else if (isThreadUpdate(event.data)) {
        console.debug("[API] Update received from Task thread: ", event.data.id, event.data.field);
        threadSyncToMain.get(event.data.id)?.waitStore(event.data, 1);
        if (!event.data.global) {
            return;
        }
        for (let taskId = 1; taskId <= tasks.size; taskId++) {
            if (taskId !== event.data.id) {
                const data = { ...event.data, id: taskId };
                if (!threadSyncToTask.has(data.id)) {
                    threadSyncToTask.set(data.id, new SharedObject());
                }
                threadSyncToTask.get(data.id)?.waitStore(data, 1);
            }
        }
    } else if (typeof event.data === "string") {
        handleStringMessage(event.data);
    } else {
        apiException("warning", `[api] Invalid task message: ${event.data}`);
    }
}

=======
>>>>>>> 93b82ffc
// Handles string messages from the Interpreter
function handleStringMessage(message: string) {
    if (message.startsWith("audio,")) {
        handleSoundEvent(message);
    } else if (message.startsWith("video,")) {
        handleVideoEvent(message);
    } else if (message.startsWith("print,")) {
        deviceDebug(message);
    } else if (message.startsWith("warning,")) {
        deviceDebug(`${message}\r\n`);
    } else if (message.startsWith("error,")) {
        deviceDebug(`${message}\r\n`);
    } else if (message.startsWith("debug,")) {
        const level = message.slice(6);
        const enable = level === "continue";
        enableSendKeys(enable);
        statsUpdate(enable);
        switchSoundState(enable);
        switchVideoState(enable);
        notifyAll("debug", { level: level });
    } else if (message.startsWith("start,")) {
        const title = currentApp.title;
        const beaconMsg = "[scrpt.ctx.run.enter] UI: Entering";
        const subName = message.split(",")[1];
        deviceDebug(`print,------ Running dev '${title}' ${subName} ------\r\n`);
        deviceDebug(`beacon,${getNow()} ${beaconMsg} '${title}', id '${currentApp.id}'\r\n`);
        statsUpdate(true);
        notifyAll("started", currentApp);
    } else if (message.startsWith("end,")) {
        terminate(getExitReason(message.slice(4)));
    } else if (message.startsWith("syslog,")) {
        const type = message.slice(7);
        if (type === "bandwidth.minute") {
            bandwidthMinute = true;
            if (latestBandwidth === 0) {
                measureBandwidth();
            }
            if (!bandwidthTimeout) {
                updateBandwidth();
            }
        } else if (type === "http.connect") {
            httpConnectLog = true;
        }
    } else if (message === "reset") {
        notifyAll("reset");
    } else if (message.startsWith("version,")) {
        notifyAll("version", message.slice(8));
    }
}

// Update Bandwidth Measurement
function updateBandwidth() {
    if (currentApp.running && bandwidthMinute && latestBandwidth >= 0) {
        Atomics.store(sharedArray, DataType.MBWD, latestBandwidth);
    }
    bandwidthTimeout = setTimeout(updateBandwidth, 60000);
}

// Measure Bandwidth
async function measureBandwidth() {
    const testFileUrl = "https://brsfiddle.net/images/bmp-example-file-download-1024x1024.bmp";
    const startTime = Date.now();

    try {
        const response = await fetch(testFileUrl);
        if (!response.ok) {
            throw new Error(`HTTP error! status: ${response.status}`);
        }
        const reader = response.body?.getReader();
        if (!reader) {
            throw new Error("Failed to get reader from response body");
        }
        let receivedLength = 0;
        while (true) {
            const { done, value } = await reader.read();
            if (done) {
                break;
            }
            receivedLength += value.length;
        }
        const endTime = Date.now();
        const timeElapsed = (endTime - startTime) / 1000;
        // Calculate download speed in kbps
        const downloadSpeed = (receivedLength * 8) / timeElapsed / 1024;

        latestBandwidth = Math.round(downloadSpeed);
    } catch (error: any) {
        apiException("warning", `Error measuring bandwidth: ${error.message}`);
    }
}

// Debug Messages Handler
function deviceDebug(data: string) {
    if (disableDebug) {
        return;
    }
    const level = data.split(",")[0];
    const content = data.slice(level.length + 1);
    notifyAll("debug", { level: level, content: content });
    if (debugToConsole) {
        if (level === "error") {
            console.error(content);
        } else if (level === "warning") {
            console.warn(content);
        } else if (level === "beacon") {
            console.info(content);
        } else {
            console.log(content);
        }
    }
}

// API Exceptions Handler
function apiException(level: string, message: string) {
    if (level === "error") {
        console.error(message);
        notifyAll("error", message);
    } else {
        console.warn(message);
    }
}

// HDMI/CEC Status Update
window.onfocus = function () {
    if (currentApp.running) {
        if (getModelType() !== "TV") {
            Atomics.store(sharedArray, DataType.HDMI, 1);
        }
        Atomics.store(sharedArray, DataType.CEC, 1);
    }
};

window.onblur = function () {
    if (currentApp.running) {
        if (getModelType() !== "TV") {
            Atomics.store(sharedArray, DataType.HDMI, 0);
        }
        Atomics.store(sharedArray, DataType.CEC, 0);
    }
};<|MERGE_RESOLUTION|>--- conflicted
+++ resolved
@@ -667,7 +667,6 @@
     }
 }
 
-<<<<<<< HEAD
 // Receive Messages from the Task Interpreter (Web Worker)
 function taskCallback(event: MessageEvent) {
     if (event.data instanceof Map) {
@@ -709,8 +708,6 @@
     }
 }
 
-=======
->>>>>>> 93b82ffc
 // Handles string messages from the Interpreter
 function handleStringMessage(message: string) {
     if (message.startsWith("audio,")) {
