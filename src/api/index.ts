/*---------------------------------------------------------------------------------------------
 *  BrightScript Engine (https://github.com/lvcabral/brs-engine)
 *
 *  Copyright (c) 2019-2025 Marcelo Lv Cabral. All Rights Reserved.
 *
 *  Licensed under the MIT License. See LICENSE in the repository root for license information.
 *--------------------------------------------------------------------------------------------*/
import { SubscribeCallback, getWorkerLibPath, saveDataBuffer } from "./util";
import {
    AppExitReason,
    AppPayload,
    BufferType,
    DataType,
    DebugCommand,
    DeviceInfo,
    NDKStart,
    RemoteType,
    TaskData,
    TaskPayload,
    TaskState,
    dataBufferIndex,
    dataBufferSize,
    getExitReason,
    isAppData,
    isNDKStart,
    isTaskData,
    isThreadUpdate,
    platform,
    registryInitialSize,
    registryMaxSize,
    getNow,
} from "../core/common";
import {
    source,
    paths,
    manifestMap,
    currentApp,
    loadAppZip,
    createPayload,
    resetCurrentApp,
    deviceData,
    subscribePackage,
    setupDeepLink,
    getModelType,
} from "./package";
import {
    subscribeDisplay,
    initDisplayModule,
    updateBuffer,
    showDisplay,
    redrawDisplay,
    clearDisplay,
    statsUpdate,
    loadCaptionsFonts,
    setDisplayState,
    setCaptionMode,
    setAppCaptionStyle,
    setTrickPlayBar,
    setSupportCaptions,
} from "./display";
import {
    initSoundModule,
    addSound,
    resetSounds,
    addAudioPlaylist,
    muteSound,
    isSoundMuted,
    subscribeSound,
    switchSoundState,
    handleAudioEvent,
    handleSfxEvent,
    playHomeSound,
} from "./sound";
import {
    addVideo,
    addVideoPlaylist,
    handleVideoEvent,
    initVideoModule,
    isVideoMuted,
    muteVideo,
    resetVideo,
    subscribeVideo,
    switchVideoState,
} from "./video";
import { subscribeControl, initControlModule, enableSendKeys, sendKey } from "./control";
import SharedObject from "../core/SharedObject";
import packageInfo from "../../packages/browser/package.json";

// Interpreter Library
const brsWrkLib = getWorkerLibPath();

// Package API
export { deviceData, loadAppZip, updateAppZip, getSerialNumber, mountExt, umountExt } from "./package";

// Control API
export {
    setControlMode,
    getControlMode,
    setCustomKeys,
    setCustomPadButtons,
    sendInput,
    setDebugState,
    getDebugState,
} from "./control";

// Display API
export {
    setDisplayMode,
    getDisplayMode,
    setOverscanMode,
    getOverscanMode,
    setCaptionMode,
    getCaptionMode,
    setCaptionStyle,
    enableStats,
} from "./display";

let clearDisplayOnExit: boolean = true;
let disableDebug: boolean = false;
let debugToConsole: boolean = true;
let showStats: boolean = false;

// roSystemLog Event support
let bandwidthMinute: boolean = false;
let bandwidthTimeout: NodeJS.Timeout | null = null;
let latestBandwidth: number = 0;
let httpConnectLog: boolean = false;

// App Workers and Shared Buffers
let brsWorker: Worker;
const tasks: Map<number, Worker> = new Map();
const threadSyncToTask: Map<number, SharedObject> = new Map();
const threadSyncToMain: Map<number, SharedObject> = new Map();
const registryBuffer = new SharedObject(registryInitialSize, registryMaxSize);
let sharedBuffer: ArrayBufferLike;
let sharedArray: Int32Array;

// API Methods
export function initialize(customDeviceInfo?: Partial<DeviceInfo>, options: any = {}) {
    if (customDeviceInfo) {
        const invalidKeys = [
            "firmware",
            "registry",
            "registryBuffer",
            "models",
            "remoteControls",
            "audioCodecs",
            "videoFormats",
            "fonts",
            "password",
            "platform",
        ];
        for (const key of invalidKeys) {
            if (key in customDeviceInfo) {
                delete customDeviceInfo[key];
            }
        }
        Object.assign(deviceData, customDeviceInfo);
    }
    let initMsg = `${packageInfo.title} - v${packageInfo.version}`;
    /// #if DEBUG
    initMsg += " - dev";
    /// #endif
    if (typeof options.disableDebug === "boolean") {
        disableDebug = options.disableDebug;
    }
    if (typeof options.debugToConsole === "boolean") {
        debugToConsole = options.debugToConsole;
    }
    if (debugToConsole) {
        console.info(initMsg);
    }
    if (typeof options.showStats === "boolean") {
        showStats = options.showStats;
    }
    loadRegistry();
    // Shared buffer (Keys, Sounds and Debug Commands)
    const length = dataBufferIndex + dataBufferSize;
    try {
        sharedBuffer = new SharedArrayBuffer(Int32Array.BYTES_PER_ELEMENT * length);
    } catch (error) {
        sharedBuffer = new ArrayBuffer(Int32Array.BYTES_PER_ELEMENT * length);
        apiException(
            "warning",
            `[api] Tasks threads and remote control simulation will not work as SharedArrayBuffer is not enabled, ` +
                `to know more visit https://developer.chrome.com/blog/enabling-shared-array-buffer/`
        );
    }
    sharedArray = new Int32Array(sharedBuffer);
    resetArray();
    // Initialize Display and Control modules
    initDisplayModule(deviceData, showStats);
    initControlModule(sharedArray, options);
    initVideoModule(sharedArray, deviceData, false);
    // Subscribe Events
    subscribeDisplay("api", (event: string, data: any) => {
        if (event === "mode") {
            if (currentApp.running) {
                terminate(AppExitReason.SETTINGS);
            }
            notifyAll("display", data);
        } else if (["redraw", "resolution"].includes(event)) {
            notifyAll(event, data);
        } else if (["error", "warning"].includes(event)) {
            apiException(event, data);
        }
    });
    subscribeControl("api", (event: string, data: any) => {
        if (event === "home") {
            if (currentApp.running) {
                playHomeSound();
            }
        } else if (event === "poweroff") {
            if (currentApp.running) {
                terminate(AppExitReason.POWER);
            }
        } else if (event === "volumemute") {
            setAudioMute(!getAudioMute());
        } else if (event === "control") {
            updateMemoryInfo();
            notifyAll(event, data);
        } else if (["error", "warning"].includes(event)) {
            apiException(event, data);
        } else if (event === "debugState") {
            disableDebug = !data;
        }
    });
    subscribeSound("api", (event: string, data: any) => {
        if (["error", "warning"].includes(event)) {
            apiException(event, data);
        } else if (event === "home") {
            terminate(AppExitReason.FINISHED);
        }
    });
    subscribeVideo("api", (event: string, data: any) => {
        if (["error", "warning"].includes(event)) {
            apiException(event, data);
        } else if (event === "bandwidth") {
            latestBandwidth = data;
        } else if (event === "http.connect" && httpConnectLog) {
            const sysLog = {
                type: event,
                url: data.responseURL,
                status: data.statusText,
                httpCode: data.status,
            };
            saveDataBuffer(sharedArray, JSON.stringify(sysLog), BufferType.SYS_LOG);
        }
    });
    subscribePackage("api", (event: string, data: any) => {
        if (["error", "warning"].includes(event)) {
            apiException(event, data);
        } else {
            notifyAll(event, data);
        }
    });

    // Force library download during initialization
    brsWorker = new Worker(brsWrkLib);
    brsWorker.addEventListener("message", mainCallback);
    brsWorker.postMessage("getVersion");
    updateDeviceAssets();
}

// Observers Handling
const observers = new Map();
export function subscribe(observerId: string, observerCallback: SubscribeCallback) {
    observers.set(observerId, observerCallback);
}
export function unsubscribe(observerId: string) {
    observers.delete(observerId);
}
function notifyAll(eventName: string, eventData?: any) {
    for (const [_id, callback] of observers) {
        callback(eventName, eventData);
    }
}

// Execute App Zip or Source File
export function execute(filePath: string, fileData: any, options: any = {}, deepLink?: Map<string, string>) {
    setupCurrentApp(filePath);
    const fileName = filePath.split(/.*[\/|\\]/)[1] ?? filePath;
    const fileExt = filePath.split(".").pop()?.toLowerCase();
    source.length = 0;
    if (typeof options.clearDisplayOnExit === "boolean") {
        clearDisplayOnExit = options.clearDisplayOnExit;
    }
    if (typeof options.password === "string") {
        currentApp.password = options.password;
    }
    if (deepLink) {
        setupDeepLink(deepLink);
    }
    if (typeof options.entryPoint === "boolean") {
        deviceData.entryPoint = options.entryPoint;
    }
    if (disableDebug) {
        deviceData.debugOnCrash = false;
    } else if (typeof options.debugOnCrash === "boolean") {
        deviceData.debugOnCrash = options.debugOnCrash;
    }
    if (typeof brsWorker !== "undefined") {
        resetWorker();
    }
    if (debugToConsole) {
        console.info(`Loading ${filePath}...`);
    }
    initSoundModule(sharedArray, options.muteSound);
    muteVideo(options.muteSound);

    if (fileExt === "zip" || fileExt === "bpk") {
        loadAppZip(fileName, fileData, runApp);
    } else {
        loadSourceCode(fileName, fileData);
    }
}

// Function to find the App and setup Current App object
function setupCurrentApp(filePath: string) {
    if (deviceData.appList?.length) {
        const app = deviceData.appList.find((app) => app.path === filePath);
        if (app) {
            Object.assign(currentApp, app);
        } else {
            // Not in the list so is a side-loaded app
            currentApp.id = "dev";
            currentApp.path = filePath;
            const dev = deviceData.appList.find((app) => app.id === "dev");
            if (dev) {
                dev.path = filePath;
                currentApp.exitReason = dev.exitReason ?? AppExitReason.UNKNOWN;
                currentApp.exitTime = dev.exitTime;
            } else {
                deviceData.appList.push({ ...currentApp });
            }
        }
    } else {
        currentApp.id = filePath.hashCode();
        currentApp.path = filePath;
    }
}

// Restore engine state and terminate Worker
export function terminate(reason: AppExitReason = AppExitReason.UNKNOWN) {
    if (currentApp.running) {
        currentApp.running = false;
        currentApp.exitReason = reason;
        currentApp.exitTime = Date.now();
        bandwidthMinute = false;
        httpConnectLog = false;
        updateAppList();
        deviceDebug(`beacon,${getNow()} [beacon.report] |AppExitComplete\r\n`);
        deviceDebug(`print,------ Finished '${currentApp.title}' execution [${reason}] ------\r\n`);
    }
    if (clearDisplayOnExit) {
        clearDisplay(true);
    }
    resetWorker();
    resetCurrentApp();
    enableSendKeys(false);
    notifyAll("closed", reason);
}

// Returns API library version
export function getVersion() {
    return packageInfo.version;
}

// Display API
export function redraw(fullScreen: boolean, width?: number, height?: number, dpr?: number) {
    redrawDisplay(currentApp.running, fullScreen, width, height, dpr);
}

// Audio API
export function getAudioMute() {
    return isSoundMuted() && isVideoMuted();
}
export function setAudioMute(mute: boolean) {
    if (currentApp.running) {
        muteSound(mute);
        muteVideo(mute);
    }
}

// Remote Control API
export function sendKeyDown(key: string, remote?: RemoteType, index?: number) {
    sendKey(key, 0, remote ?? RemoteType.ECP, index);
}
export function sendKeyUp(key: string, remote?: RemoteType, index?: number) {
    sendKey(key, 100, remote ?? RemoteType.ECP, index);
}
export function sendKeyPress(key: string, delay = 300, remote?: RemoteType, index?: number) {
    setTimeout(function () {
        sendKey(key, 100, remote ?? RemoteType.ECP, index);
    }, delay);
    sendKey(key, 0, remote ?? RemoteType.ECP, index);
}

// Telnet Debug API
export function debug(command: string): boolean {
    let handled = false;
    if (!disableDebug && currentApp.running && command?.length) {
        const exprs = command.trim().split(/(?<=^\S+)\s/);
        if (exprs.length === 1 && ["break", "pause"].includes(exprs[0].toLowerCase())) {
            const cmd = exprs[0].toUpperCase() as keyof typeof DebugCommand;
            Atomics.store(sharedArray, DataType.DBG, DebugCommand[cmd]);
            Atomics.notify(sharedArray, DataType.DBG);
            handled = true;
        } else {
            saveDataBuffer(sharedArray, command.trim(), BufferType.DEBUG_EXPR);
            Atomics.store(sharedArray, DataType.DBG, DebugCommand.EXPR);
            handled = Atomics.notify(sharedArray, DataType.DBG) > 0;
        }
    }
    return handled;
}

// Terminate and reset BrightScript interpreter
function resetWorker() {
    brsWorker.removeEventListener("message", mainCallback);
    brsWorker.terminate();
    for (const [_id, worker] of tasks) {
        worker?.removeEventListener("message", taskCallback);
        worker?.terminate();
    }
    tasks.clear();
    threadSyncToTask.clear();
    threadSyncToMain.clear();
    resetArray();
    resetSounds(deviceData.assets);
    resetVideo();
}

function resetArray() {
    sharedArray.some((_, index: number) => {
        Atomics.store(sharedArray, index, -1);
        return index === dataBufferIndex - 1;
    });
}

// Open source file
function loadSourceCode(fileName: string, fileData: any) {
    const reader = new FileReader();
    reader.onload = function (_) {
        if (typeof this.result === "string") {
            manifestMap.clear();
            manifestMap.set("title", "BRS File");
            manifestMap.set("major_version", "1");
            manifestMap.set("minor_version", "0");
            manifestMap.set("build_version", "0");
            manifestMap.set("splash_min_time", "0");
            currentApp.title = `BrightScript file: ${fileName}`;
            paths.length = 0;
            source.push(this.result);
            paths.push({ url: `source/${fileName}`, id: 0, type: "source" });
            clearDisplay(true);
            runApp(createPayload(Date.now()));
        } else {
            apiException("error", `[api] Invalid data type in ${fileName}: ${typeof this.result}`);
        }
    };
    reader.readAsText(new Blob([fileData], { type: "text/plain" }));
}

let currentPayload: AppPayload;
// Execute Engine Web Worker
function runApp(payload: AppPayload) {
    try {
        notifyAll("loaded", currentApp);
        showDisplay();
        currentApp.running = true;
        updateAppList();
        updateMemoryInfo();
        brsWorker = new Worker(brsWrkLib);
        brsWorker.addEventListener("message", mainCallback);
        brsWorker.postMessage(sharedBuffer);
        brsWorker.postMessage(payload);
        currentPayload = payload;
        enableSendKeys(true);
    } catch (err: any) {
        apiException("error", `[api] Error running ${currentApp.title}: ${err.message}`);
    }
}

function runTask(taskData: TaskData) {
    if (tasks.has(taskData.id) || !taskData.m?.top?.functionname) {
        return;
    } else if (tasks.size === 10) {
        apiException("warning", `[api] Maximum number of tasks reached: ${tasks.size}`);
        return;
    }
    const taskWorker = new Worker(brsWrkLib);
    taskWorker.addEventListener("message", taskCallback);
    tasks.set(taskData.id, taskWorker);
    if (!threadSyncToTask.has(taskData.id)) {
        threadSyncToTask.set(taskData.id, new SharedObject());
    }
    taskData.buffer = threadSyncToTask.get(taskData.id)?.getBuffer();
    const taskPayload: TaskPayload = {
        device: currentPayload.device,
        manifest: currentPayload.manifest,
        taskData: taskData,
        pkgZip: currentPayload.pkgZip,
        extZip: currentPayload.extZip,
    };
    console.debug("[API] Calling Task worker: ", taskData.id, taskData.name);
    taskWorker.postMessage(sharedBuffer);
    taskWorker.postMessage(taskPayload);
}

function endTask(taskId: number) {
    const taskWorker = tasks.get(taskId);
    if (taskWorker) {
        taskWorker.removeEventListener("message", taskCallback);
        taskWorker.terminate();
        tasks.delete(taskId);
        threadSyncToTask.delete(taskId);
        threadSyncToMain.delete(taskId);
        console.debug("[API] Task worker stopped: ", taskId);
    }
}
// Load Device Assets
function updateDeviceAssets() {
    if (deviceData.assets.byteLength) {
        return;
    }
    fetch("./assets/common.zip")
        .then(async function (response) {
            if (response.status === 200 || response.status === 0) {
                return response.blob().then(function (zipBlob) {
                    zipBlob.arrayBuffer().then(function (zipData) {
                        deviceData.assets = zipData;
                        loadCaptionsFonts(zipData);
                    });
                });
            } else {
                return Promise.reject(new Error(response.statusText));
            }
        })
        .catch((err) => {
            apiException("error", `[api] Error loading common.zip: ${err.message}`);
        });
}

// Update App in the App List from the Current App object
export function updateAppList() {
    if (deviceData.appList?.length) {
        const app = deviceData.appList.find((app) => app.id === currentApp.id);
        if (app) {
            Object.assign(app, currentApp);
        }
    }
}

// Update Memory Usage on Shared Array
export function updateMemoryInfo(usedMemory?: number, totalMemory?: number) {
    if (currentApp.running && usedMemory && totalMemory) {
        Atomics.store(sharedArray, DataType.MUHS, usedMemory);
        Atomics.store(sharedArray, DataType.MHSL, totalMemory);
        return;
    }
    const performance = globalThis.performance as ChromiumPerformance;
    if (currentApp.running && platform.inChromium && performance.memory) {
        // Only Chromium based browsers support process.memory API
        const memory = performance.memory;
        Atomics.store(sharedArray, DataType.MUHS, Math.floor(memory.usedJSHeapSize / 1024));
        Atomics.store(sharedArray, DataType.MHSL, Math.floor(memory.jsHeapSizeLimit / 1024));
    }
}

// Load device Registry from Local Storage
function loadRegistry() {
    const storage: Storage = globalThis.localStorage;
    const transientKeys: string[] = [];
    const registry: Map<string, string> = new Map();
    for (let index = 0; index < storage.length; index++) {
        const key = storage.key(index);
        if (key?.split(".")[0] === deviceData.developerId) {
            if (key.split(".")[1] !== "Transient") {
                registry.set(key, storage.getItem(key) ?? "");
            } else {
                transientKeys.push(key);
            }
        }
    }
    for (const key of transientKeys) {
        storage.removeItem(key);
    }
    registryBuffer.store(Object.fromEntries(registry));
    deviceData.registryBuffer = registryBuffer.getBuffer();
}

// Receive Messages from the Main Interpreter (Web Worker)
function mainCallback(event: MessageEvent) {
    if (event.data instanceof ImageData) {
        updateBuffer(event.data);
    } else if (event.data instanceof Map) {
        if (platform.inBrowser) {
            const storage: Storage = globalThis.localStorage;
            for (const [key, value] of event.data) {
                storage.setItem(key, value);
            }
        }
        notifyAll("registry", event.data);
    } else if (platform.inBrowser && Array.isArray(event.data.audioPlaylist)) {
        addAudioPlaylist(event.data.audioPlaylist);
    } else if (platform.inBrowser && event.data.audioPath) {
        addSound(event.data.audioPath, event.data.audioFormat, new Blob([event.data.audioData]));
    } else if (platform.inBrowser && Array.isArray(event.data.videoPlaylist)) {
        addVideoPlaylist(event.data.videoPlaylist);
    } else if (platform.inBrowser && event.data.videoPath) {
        addVideo(event.data.videoPath, new Blob([event.data.videoData], { type: "video/mp4" }));
    } else if (typeof event.data.displayEnabled === "boolean") {
        setDisplayState(event.data.displayEnabled);
    } else if (typeof event.data.captionMode === "string") {
        if (setCaptionMode(event.data.captionMode)) {
            notifyAll("captionMode", event.data.captionMode);
        }
    } else if (typeof event.data.supportCaptions === "boolean") {
        setSupportCaptions(event.data.supportCaptions);
    } else if (Array.isArray(event.data.captionStyle)) {
        setAppCaptionStyle(event.data.captionStyle);
    } else if (typeof event.data.trickPlayBarVisible === "boolean") {
        setTrickPlayBar(event.data.trickPlayBarVisible);
    } else if (isAppData(event.data)) {
        notifyAll("launch", { app: event.data.id, params: event.data.params ?? new Map() });
    } else if (isTaskData(event.data)) {
        console.debug("[API] Task data received from Main Thread: ", event.data.name, TaskState[event.data.state]);
        if (event.data.state === TaskState.RUN) {
            if (event.data.buffer instanceof SharedArrayBuffer) {
                const taskBuffer = new SharedObject();
                taskBuffer.setBuffer(event.data.buffer);
                threadSyncToMain.set(event.data.id, taskBuffer);
            }
            runTask(event.data);
        } else if (event.data.state === TaskState.STOP) {
            endTask(event.data.id);
        }
    } else if (isThreadUpdate(event.data)) {
        console.debug("[API] Update received from Main thread: ", event.data.id, event.data.global, event.data.field);
        if (event.data.id > 0) {
            if (!threadSyncToTask.has(event.data.id)) {
                threadSyncToTask.set(event.data.id, new SharedObject());
            }
            threadSyncToTask.get(event.data.id)?.waitStore(event.data, 1);
        } else if (event.data.global) {
            for (let taskId = 1; taskId <= tasks.size; taskId++) {
                const data = { ...event.data, id: taskId };
                if (!threadSyncToTask.has(data.id)) {
                    threadSyncToTask.set(data.id, new SharedObject());
                }
                threadSyncToTask.get(data.id)?.waitStore(data, 1);
            }
        } else {
            console.debug("[API] Thread update from Main with invalid destiny!");
        }
    } else if (isNDKStart(event.data)) {
        handleNDKStart(event.data);
    } else if (typeof event.data !== "string") {
        // All messages beyond this point must be csv string
        apiException("warning", `[api] Invalid worker message: ${JSON.stringify(event.data)}`);
    } else {
        handleStringMessage(event.data);
    }
}

<<<<<<< HEAD
// Receive Messages from the Task Interpreter (Web Worker)
function taskCallback(event: MessageEvent) {
    if (event.data instanceof Map) {
        if (platform.inBrowser) {
            const storage: Storage = window.localStorage;
            for (const [key, value] of event.data) {
                storage.setItem(key, value);
            }
        }
        notifyAll("registry", event.data);
    } else if (typeof event.data.displayEnabled === "boolean") {
        setDisplayState(event.data.displayEnabled);
    } else if (typeof event.data.captionMode === "string") {
        if (setCaptionMode(event.data.captionMode)) {
            notifyAll("captionMode", event.data.captionMode);
        }
    } else if (Array.isArray(event.data.captionStyle)) {
        setAppCaptionStyle(event.data.captionStyle);
    } else if (isTaskData(event.data)) {
        console.debug("[API] Task data received from Task Thread: ", event.data.name, TaskState[event.data.state]);
        if (event.data.state === TaskState.STOP) {
            endTask(event.data.id);
        }
    } else if (isThreadUpdate(event.data)) {
        console.debug("[API] Update received from Task thread: ", event.data.id, event.data.field);
        threadSyncToMain.get(event.data.id)?.waitStore(event.data, 1);
        if (!event.data.global) {
            return;
        }
        for (let taskId = 1; taskId <= tasks.size; taskId++) {
            if (taskId !== event.data.id) {
                const data = { ...event.data, id: taskId };
                if (!threadSyncToTask.has(data.id)) {
                    threadSyncToTask.set(data.id, new SharedObject());
                }
                threadSyncToTask.get(data.id)?.waitStore(data, 1);
            }
        }
    } else if (typeof event.data === "string") {
        handleStringMessage(event.data);
    } else {
        apiException("warning", `[api] Invalid task message: ${event.data}`);
=======
// Handles NDKStart messages from the Interpreter
function handleNDKStart(data: NDKStart) {
    if (data.app === "roku_browser") {
        const params = data.params;
        let winDim = deviceData.displayMode === "1080p" ? [1920, 1080] : [1280, 720];
        const windowSize = params.find((el) => {
            if (el.toLowerCase().startsWith("windowsize=")) {
                return true;
            }
            return false;
        });
        if (windowSize) {
            const dims = windowSize.replaceAll('"', "").split("=")[1]?.split("x");
            if (
                dims?.length === 2 &&
                !Number.isNaN(Number.parseInt(dims[0])) &&
                !Number.isNaN(Number.parseInt(dims[1]))
            ) {
                winDim = dims.map((el) => Number.parseInt(el));
            }
        }
        const url = params.find((el) => el.startsWith("url="))?.slice(4) ?? "";
        notifyAll("browser", { url: url, width: winDim[0], height: winDim[1] });
    } else if (data.app === "SDKLauncher") {
        let appId = "";
        const params = new Map();
        if (data.params.length > 0) {
            for (const el of data.params) {
                const [key, value] = el.split("=");
                if (key && value && key.toLowerCase() === "channelid") {
                    appId = value;
                } else if (key && value) {
                    params.set(key, value);
                }
            }
        }
        if (appId) {
            notifyAll("launch", { app: appId, params: params });
        } else {
            apiException("warning", `[api] NDKLauncher:  SDKLauncher "channelId" parameter not found!`);
        }
>>>>>>> c246ebd4
    }
}

// Handles string messages from the Interpreter
function handleStringMessage(message: string) {
    if (message.startsWith("audio,")) {
        handleAudioEvent(message);
    } else if (message.startsWith("sfx,")) {
        handleSfxEvent(message);
    } else if (message.startsWith("video,")) {
        handleVideoEvent(message);
    } else if (message.startsWith("print,")) {
        deviceDebug(message);
    } else if (message.startsWith("warning,")) {
        deviceDebug(`${message}\r\n`);
    } else if (message.startsWith("error,")) {
        deviceDebug(`${message}\r\n`);
    } else if (message.startsWith("debug,")) {
        const level = message.slice(6);
        const enable = level === "continue";
        enableSendKeys(enable);
        statsUpdate(enable);
        switchSoundState(enable);
        switchVideoState(enable);
        notifyAll("debug", { level: level });
    } else if (message.startsWith("start,")) {
        const title = currentApp.title;
        const beaconMsg = "[scrpt.ctx.run.enter] UI: Entering";
        const subName = message.split(",")[1];
        deviceDebug(`print,------ Running dev '${title}' ${subName} ------\r\n`);
        deviceDebug(`beacon,${getNow()} ${beaconMsg} '${title}', id '${currentApp.id}'\r\n`);
        statsUpdate(true);
        notifyAll("started", currentApp);
    } else if (message.startsWith("end,")) {
        terminate(getExitReason(message.slice(4)));
    } else if (message.startsWith("syslog,")) {
        const type = message.slice(7);
        if (type === "bandwidth.minute") {
            bandwidthMinute = true;
            if (latestBandwidth === 0) {
                measureBandwidth();
            }
            if (!bandwidthTimeout) {
                updateBandwidth();
            }
        } else if (type === "http.connect") {
            httpConnectLog = true;
        }
    } else if (message === "reset") {
        notifyAll("reset");
    } else if (message.startsWith("version,")) {
        notifyAll("version", message.slice(8));
    }
}

// Update Bandwidth Measurement
function updateBandwidth() {
    if (currentApp.running && bandwidthMinute && latestBandwidth >= 0) {
        Atomics.store(sharedArray, DataType.MBWD, latestBandwidth);
    }
    bandwidthTimeout = setTimeout(updateBandwidth, 60000);
}

// Measure Bandwidth
async function measureBandwidth() {
    const testFileUrl = "https://brsfiddle.net/images/bmp-example-file-download-1024x1024.bmp";
    const startTime = Date.now();

    try {
        const response = await fetch(testFileUrl);
        if (!response.ok) {
            throw new Error(`HTTP error! status: ${response.status}`);
        }
        const reader = response.body?.getReader();
        if (!reader) {
            throw new Error("Failed to get reader from response body");
        }
        let receivedLength = 0;
        while (true) {
            const { done, value } = await reader.read();
            if (done) {
                break;
            }
            receivedLength += value.length;
        }
        const endTime = Date.now();
        const timeElapsed = (endTime - startTime) / 1000;
        // Calculate download speed in kbps
        const downloadSpeed = (receivedLength * 8) / timeElapsed / 1024;

        latestBandwidth = Math.round(downloadSpeed);
    } catch (error: any) {
        apiException("warning", `Error measuring bandwidth: ${error.message}`);
    }
}

// Debug Messages Handler
function deviceDebug(data: string) {
    if (disableDebug) {
        return;
    }
    const level = data.split(",")[0];
    const content = data.slice(level.length + 1);
    notifyAll("debug", { level: level, content: content });
    if (debugToConsole) {
        if (level === "error") {
            console.error(content);
        } else if (level === "warning") {
            console.warn(content);
        } else if (level === "beacon") {
            console.info(content);
        } else {
            console.log(content);
        }
    }
}

// API Exceptions Handler
function apiException(level: string, message: string) {
    if (level === "error") {
        console.error(message);
        notifyAll("error", message);
    } else {
        console.warn(message);
    }
}

// HDMI/CEC Status Update
globalThis.onfocus = function () {
    if (currentApp.running) {
        if (getModelType() !== "TV") {
            Atomics.store(sharedArray, DataType.HDMI, 1);
        }
        Atomics.store(sharedArray, DataType.CEC, 1);
    }
};

globalThis.onblur = function () {
    if (currentApp.running) {
        if (getModelType() !== "TV") {
            Atomics.store(sharedArray, DataType.HDMI, 0);
        }
        Atomics.store(sharedArray, DataType.CEC, 0);
    }
};<|MERGE_RESOLUTION|>--- conflicted
+++ resolved
@@ -664,7 +664,6 @@
     }
 }
 
-<<<<<<< HEAD
 // Receive Messages from the Task Interpreter (Web Worker)
 function taskCallback(event: MessageEvent) {
     if (event.data instanceof Map) {
@@ -703,11 +702,15 @@
                 threadSyncToTask.get(data.id)?.waitStore(data, 1);
             }
         }
+    } else if (isNDKStart(event.data)) {
+        handleNDKStart(event.data);
     } else if (typeof event.data === "string") {
         handleStringMessage(event.data);
     } else {
         apiException("warning", `[api] Invalid task message: ${event.data}`);
-=======
+    }
+}
+
 // Handles NDKStart messages from the Interpreter
 function handleNDKStart(data: NDKStart) {
     if (data.app === "roku_browser") {
@@ -749,7 +752,6 @@
         } else {
             apiException("warning", `[api] NDKLauncher:  SDKLauncher "channelId" parameter not found!`);
         }
->>>>>>> c246ebd4
     }
 }
 
