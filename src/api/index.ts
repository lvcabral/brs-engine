--- conflicted
+++ resolved
@@ -407,10 +407,10 @@
 function resetWorker() {
     brsWorker.removeEventListener("message", mainCallback);
     brsWorker.terminate();
-    tasks.forEach((worker) => {
+    for (const [_id, worker] of tasks) {
         worker?.removeEventListener("message", taskCallback);
         worker?.terminate();
-    });
+    }
     tasks.clear();
     threadSyncToTask.clear();
     threadSyncToMain.clear();
@@ -571,15 +571,11 @@
             }
         }
     }
-<<<<<<< HEAD
-    transientKeys.forEach((key) => storage.removeItem(key));
+    for (const key of transientKeys) {
+        storage.removeItem(key);
+    }
     registryBuffer.store(Object.fromEntries(registry));
     deviceData.registryBuffer = registryBuffer.getBuffer();
-=======
-    for (const key of transientKeys) {
-        storage.removeItem(key);
-    }
->>>>>>> a82736f1
 }
 
 // Receive Messages from the Main Interpreter (Web Worker)
@@ -588,13 +584,8 @@
         updateBuffer(event.data);
     } else if (event.data instanceof Map) {
         if (platform.inBrowser) {
-<<<<<<< HEAD
-            const storage: Storage = window.localStorage;
-            event.data.forEach(function (value: string, key: string) {
-=======
             const storage: Storage = globalThis.localStorage;
-            for (const [key, value] of deviceData.registry) {
->>>>>>> a82736f1
+            for (const [key, value] of event.data) {
                 storage.setItem(key, value);
             }
         }
@@ -613,7 +604,7 @@
         if (setCaptionMode(event.data.captionMode)) {
             notifyAll("captionMode", event.data.captionMode);
         }
-    } else if (event.data.captionStyle instanceof Array) {
+    } else if (Array.isArray(event.data.captionStyle)) {
         setAppCaptionStyle(event.data.captionStyle);
     } else if (typeof event.data.trickPlayBarVisible === "boolean") {
         setTrickPlayBar(event.data.trickPlayBarVisible);
@@ -700,9 +691,9 @@
     if (event.data instanceof Map) {
         if (platform.inBrowser) {
             const storage: Storage = window.localStorage;
-            event.data.forEach(function (value: string, key: string) {
+            for (const [key, value] of event.data) {
                 storage.setItem(key, value);
-            });
+            }
         }
         notifyAll("registry", event.data);
     } else if (typeof event.data.displayEnabled === "boolean") {
@@ -711,7 +702,7 @@
         if (setCaptionMode(event.data.captionMode)) {
             notifyAll("captionMode", event.data.captionMode);
         }
-    } else if (event.data.captionStyle instanceof Array) {
+    } else if (Array.isArray(event.data.captionStyle)) {
         setAppCaptionStyle(event.data.captionStyle);
     } else if (isTaskData(event.data)) {
         console.debug("[API] Task data received from Task Thread: ", event.data.name, TaskState[event.data.state]);
