--- conflicted
+++ resolved
@@ -579,14 +579,9 @@
     for (const key of transientKeys) {
         storage.removeItem(key);
     }
-<<<<<<< HEAD
     registryBuffer.store(Object.fromEntries(registry));
     deviceData.registryBuffer = registryBuffer.getBuffer();
-=======
-    if (deviceData.registry instanceof Map) {
-        notifyAll("registry", deviceData.registry);
-    }
->>>>>>> 4b834464
+    notifyAll("registry", registry);
 }
 
 // Receive Messages from the Main Interpreter (Web Worker)
