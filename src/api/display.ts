/*---------------------------------------------------------------------------------------------
 *  BrightScript Engine (https://github.com/lvcabral/brs-engine)
 *
 *  Copyright (c) 2019-2025 Marcelo Lv Cabral. All Rights Reserved.
 *
 *  Licensed under the MIT License. See LICENSE in the repository root for license information.
 *--------------------------------------------------------------------------------------------*/
import { isVideoMuted, player, subscribeVideo } from "./video";
import { SubscribeCallback } from "./util";
import {
    DeviceInfo,
    platform,
    parseCaptionMode,
    DisplayMode,
    DisplayModes,
    captionOptions,
    captionSizes,
    captionColors,
    captionOpacities,
    captionFonts,
    CaptionStyleOption,
} from "../core/common";
import { strFromU8, unzipSync } from "fflate";
import Stats from "stats.js";

// Simulation Display
const screenSize = { width: 1280, height: 720 };
const appCaptionStyle: CaptionStyleOption[] = [];
let display: HTMLCanvasElement;
let deviceData: DeviceInfo;
let ctx: CanvasRenderingContext2D | null;
let bufferCanvas: OffscreenCanvas;
let bufferCtx: CanvasRenderingContext2D | null;
let lastImage: ImageBitmap | null;
let lastFrameReq: number = 0;

// Performance Stats Variables
let statsDiv: HTMLDivElement;
let statsCanvas: Stats;
let showStats = false;
let videoState = "stop";
let videoRect = { x: 0, y: 0, w: 0, h: 0 };
let videoLoop = false;

// Initialize Display Module
let displayState = true;
let overscanMode = "disabled";
let aspectRatio = 16 / 9;
let trickPlayBar = false;
interface CachedSubtitleMeasurement {
    metricsWidth: number;
    calculatedBoxWidth: number; // Stores (metrics.width + padding * 2)
}

const subtitleMeasurementCache = new Map<string, CachedSubtitleMeasurement>();
let lastCachedFontSize: number | undefined;
let lastCachedFontFamily: string | undefined;

export function initDisplayModule(deviceInfo: DeviceInfo, perfStats = false) {
    // Initialize Display Canvas
    display = document.getElementById("display") as HTMLCanvasElement;
    ctx = display.getContext("2d", { alpha: false });
    if (typeof OffscreenCanvas !== "undefined") {
        bufferCanvas = new OffscreenCanvas(screenSize.width, screenSize.height);
        bufferCtx = bufferCanvas.getContext("2d", {
            alpha: true,
        }) as CanvasRenderingContext2D | null;
        // Performance Statistics
        enableStats(perfStats);
    } else {
        notifyAll(
            "warning",
            `[display] Your browser does not support OffscreenCanvas, so the engine will not work properly, ` +
                `to know more visit https://developer.mozilla.org/en-US/docs/Web/API/OffscreenCanvas`
        );
    }
    // Display Dimensions and Aspect Ratio
    deviceData = deviceInfo;
    aspectRatio = deviceData.displayMode === "480p" ? 4 / 3 : 16 / 9;
    screenSize.height = display.height;
    screenSize.width = Math.trunc(screenSize.height * aspectRatio);
    subscribeVideo("display", (event: string, data: any) => {
        if (event === "rect") {
            videoRect = data;
            return;
        } else if (event === "load") {
            resetSubtitleCache();
            return;
        } else if (["bandwidth", "http.connect", "warning", "error"].includes(event)) {
            return;
        }
        videoState = event;
        if (videoState === "play" && !videoLoop) {
            videoLoop = true;
            lastFrameReq = globalThis.requestAnimationFrame(drawVideoFrame);
        }
    });
    setCaptionStyle(deviceInfo.captionStyle);
}

// Observers Handling
const observers = new Map();
export function subscribeDisplay(observerId: string, observerCallback: SubscribeCallback) {
    observers.set(observerId, observerCallback);
}
export function unsubscribeDisplay(observerId: string) {
    observers.delete(observerId);
}
function notifyAll(eventName: string, eventData?: any) {
    for (const [_id, callback] of observers) {
        callback(eventName, eventData);
    }
}

// Redraw Display Canvas
export function redrawDisplay(running?: boolean, fullScreen?: boolean, width?: number, height?: number, dpr?: number) {
    if (!width) {
        width = globalThis.innerWidth;
    }
    if (!height) {
        height = globalThis.innerHeight;
    }
    if (!dpr) {
        dpr = globalThis.devicePixelRatio;
    }
    screenSize.width = width;
    screenSize.height = Math.trunc(screenSize.width / aspectRatio);
    if (screenSize.height > height) {
        screenSize.height = height;
        screenSize.width = Math.trunc(screenSize.height * aspectRatio);
    }

    if (display instanceof HTMLCanvasElement) {
        // Set the display size of the canvas
        display.style.width = `${screenSize.width}px`;
        display.style.height = `${screenSize.height}px`;
        if (fullScreen && height > screenSize.height) {
            display.style.top = `${Math.trunc((height - screenSize.height) / 2)}px`;
        } else {
            display.style.top = `0px`;
        }
        // Check if User Screen is bigger than Simulated Screen
        if (bufferCanvas.width < screenSize.width) {
            screenSize.width = bufferCanvas.width;
            screenSize.height = bufferCanvas.height;
            dpr = 1;
        }
        // Set the "actual" internal size of the canvas
        display.width = Math.trunc(screenSize.width * dpr);
        display.height = Math.trunc(screenSize.height * dpr);
        // Scale the context to ensure correct drawing operations
        ctx?.scale(dpr, dpr);
    }
    if (running) {
        drawBufferImage();
    } else {
        clearDisplay();
    }
    notifyAll("redraw", fullScreen);
}

// Draw App Splash
export function drawSplashScreen(imgBmp: ImageBitmap, icon = false) {
    if (bufferCtx) {
        if (display instanceof HTMLCanvasElement) {
            display.style.opacity = "1";
        }
        const dims = getDisplayModeDims();
        let w = dims.width;
        let h = dims.height;
        bufferCanvas.width = w;
        bufferCanvas.height = h;
        if (icon) {
            const x = Math.trunc((w - imgBmp.width) / 2);
            const y = Math.trunc((h - imgBmp.height) / 2);
            bufferCtx.clearRect(0, 0, w, h);
            bufferCtx.drawImage(imgBmp, x, y);
        } else {
            bufferCtx.drawImage(imgBmp, 0, 0, w, h);
        }
        drawBufferImage();
    }
}

export function drawIconAsSplash(imgBmp: ImageBitmap) {
    drawSplashScreen(imgBmp, true);
}

// Update Buffer Image
export function updateBuffer(buffer: ImageData) {
    if (bufferCtx) {
        if (bufferCanvas.width !== buffer.width || bufferCanvas.height !== buffer.height) {
            notifyAll("resolution", { width: buffer.width, height: buffer.height });
            bufferCanvas.width = buffer.width;
            bufferCanvas.height = buffer.height;
        }
        bufferCtx.putImageData(buffer, 0, 0);
        createImageBitmap(buffer).then((bitmap) => {
            lastImage = bitmap;
        });
        if (!videoLoop) {
            clearDisplay();
            lastFrameReq = globalThis.requestAnimationFrame(drawBufferImage);
        }
    }
}

// Draw Buffer Image to the Display Canvas
function drawBufferImage() {
    if (ctx) {
        statsUpdate(false);
        if (displayState) {
            let overscan = 0.04;
            if (overscanMode === "overscan") {
                let x = Math.round(bufferCanvas.width * overscan);
                let y = Math.round(bufferCanvas.height * overscan);
                let w = bufferCanvas.width - x * 2;
                let h = bufferCanvas.height - y * 2;
                ctx.drawImage(bufferCanvas, x, y, w, h, 0, 0, screenSize.width, screenSize.height);
            } else {
                ctx.drawImage(bufferCanvas, 0, 0, screenSize.width, screenSize.height);
                if (overscanMode === "guidelines") {
                    let x = Math.round(screenSize.width * overscan);
                    let y = Math.round(screenSize.height * overscan);
                    let w = screenSize.width - x * 2;
                    let h = screenSize.height - y * 2;
                    ctx.strokeStyle = "#D0D0D0FF";
                    ctx.lineWidth = 2;
                    ctx.setLineDash([1, 2]);
                    ctx.strokeRect(x, y, w, h);
                }
            }
        } else {
            clearDisplay();
        }
        statsUpdate(true);
    }
}

// Draw Video Player frame to the Display Canvas
function drawVideoFrame() {
    if (!(bufferCtx && player instanceof HTMLVideoElement && ["play", "pause"].includes(videoState))) {
        videoLoop = false;
        return;
    }
    videoLoop = true;
    let left = videoRect.x;
    let top = videoRect.y;
    let width = videoRect.w || bufferCanvas.width;
    let height = videoRect.h || bufferCanvas.height;
    if (player.videoHeight > 0) {
        const videoAR = player.videoWidth / player.videoHeight;
        if (Math.trunc(width / videoAR) > height) {
            let nw = Math.trunc(height * videoAR);
            left += (width - nw) / 2;
            width = nw;
        } else {
            let nh = Math.trunc(width / videoAR);
            top += (height - nh) / 2;
            height = nh;
        }
    }
    bufferCtx.fillStyle = "black";
    bufferCtx.fillRect(0, 0, bufferCanvas.width, bufferCanvas.height);
    if (displayState) {
        bufferCtx.drawImage(player as any, left, top, width, height);
        if (lastImage) {
            bufferCtx.drawImage(lastImage, 0, 0);
        }
        if (getCaptionState() && !trickPlayBar) {
            drawSubtitles(bufferCtx);
        }
    }
    drawBufferImage();
    lastFrameReq = window.requestAnimationFrame(drawVideoFrame);
}

// Draw Subtitles on the Display Canvas
// TODO: Draw captions window - width in fhd 1536 with left position 192 (10% of screen width)
function drawSubtitles(ctx: CanvasRenderingContext2D) {
    if (!deviceData.captionStyle) {
        deviceData.captionStyle = [];
    }
    // Draw active subtitles
    const fhd = ctx.canvas.height === 1080 ? 1 : 0;
    const backgroundColor = getCaptionStyleOption("background/color", "black");
    const backColor = captionColors.get(backgroundColor === "default" ? "black" : backgroundColor);
    const backgroundOpacity = getCaptionStyleOption("background/opacity");
    const backOpacity = captionOpacities.get(backgroundOpacity) ?? 1.0;
    const textFont = getCaptionStyleOption("text/font");
    const fontFamily = captionFonts.get(textFont) ?? "cc-serif";
    const textColor = captionColors.get(getCaptionStyleOption("text/color"));
    const textOpacity = captionOpacities.get(getCaptionStyleOption("text/opacity")) ?? 1.0;
    const textSize = getCaptionStyleOption("text/size");
    const textEffect = getCaptionStyleOption("text/effect");
    const fontSize = captionSizes.get(textSize)![fhd];
    ctx.font = `${fontSize}px ${fontFamily}, sans-serif`;

    if (lastCachedFontSize !== fontSize || lastCachedFontFamily !== fontFamily) {
        resetSubtitleCache(fontSize, fontFamily);
    }

    ctx.fillStyle = textColor!;
    ctx.textAlign = "center";
    ctx.textBaseline = "middle";
    const baseX = ctx.canvas.width / 2;
    const lineHeight = fontSize * 1.2;
    let y = ctx.canvas.height * 0.9 - lineHeight / 2;

    for (const track of player.textTracks) {
        if (track.mode !== "showing" || !track.activeCues?.length) {
            continue;
        }
        for (const cue of track.activeCues) {
            // Safely access cue.text if it exists (VTTCue/WebKitTextTrackCue)
            const cueText = (cue as any)?.text ?? "";
            if (!cueText) {
                continue;
            }
            // Split cueText into lines by line breaks
            const lines = cueText.split(/\r?\n/);
            let currentLineY = y;

            for (let k = lines.length - 1; k >= 0; k--) {
                const currentLineText = lines[k];
                const cacheKey = `${currentLineText}:${fontSize}:${fontFamily}`;
                let lineMetricsWidth: number;
                let lineCalculatedBoxWidth: number;
                const padding = fontSize * 0.4;

                const cachedMeasurement = subtitleMeasurementCache.get(cacheKey);
                if (cachedMeasurement) {
                    lineMetricsWidth = cachedMeasurement.metricsWidth;
                    lineCalculatedBoxWidth = cachedMeasurement.calculatedBoxWidth;
                } else {
                    console.debug("[display] caching subtitle measurement", cacheKey);
                    const metrics = ctx.measureText(currentLineText);
                    lineMetricsWidth = metrics.width;
                    lineCalculatedBoxWidth = lineMetricsWidth + padding * 2;
                    subtitleMeasurementCache.set(cacheKey, {
                        metricsWidth: lineMetricsWidth,
                        calculatedBoxWidth: lineCalculatedBoxWidth,
                    });
                }

                // Draw background box behind the text
                const boxWidth = lineCalculatedBoxWidth;
                const boxHeight = lineHeight;

                // Calculate rounded coordinates and dimensions for the background box
                const boxLeft = Math.round(baseX - boxWidth / 2);
                const boxRight = Math.round(baseX + boxWidth / 2);
                const finalBoxWidth = boxRight - boxLeft;

                const lineBoxBottomY = Math.round(currentLineY + boxHeight / 2);
                const lineBoxTopY = Math.round(currentLineY - boxHeight / 2);
                const finalBoxHeight = lineBoxBottomY - lineBoxTopY;

                ctx.save();
                ctx.globalAlpha = backOpacity;
                ctx.fillStyle = backColor!;
                ctx.fillRect(boxLeft, lineBoxTopY, finalBoxWidth, finalBoxHeight);
                ctx.restore();

                const textDrawX = Math.round(baseX);
                const textDrawY = Math.round(currentLineY);
                drawText(ctx, currentLineText, textDrawX, textDrawY, textOpacity, textEffect);
                currentLineY -= lineHeight;
            }
        }
    }
}

function drawText(ctx: CanvasRenderingContext2D, text: string, x: number, y: number, opacity: number, effect: string) {
    ctx.save();
    ctx.globalAlpha = opacity;
    // Apply text effect for stroke/shadow
    if (effect === "raised") {
        ctx.strokeStyle = "gray";
        ctx.lineWidth = 1;
        ctx.strokeText(text, x - 1, y - 1);
    } else if (effect === "depressed") {
        ctx.strokeStyle = "gray";
        ctx.lineWidth = 1;
        ctx.strokeText(text, x + 1, y + 1);
    } else if (effect === "uniform") {
        ctx.strokeStyle = "black";
        ctx.lineWidth = 4;
        ctx.strokeText(text, x, y);
    } else if (effect === "drop shadow (left)") {
        ctx.strokeStyle = "black";
        ctx.lineWidth = 2;
        ctx.strokeText(text, x - 2, y + 2);
    } else if (effect === "drop shadow (right)") {
        ctx.strokeStyle = "black";
        ctx.lineWidth = 2;
        ctx.strokeText(text, x + 2, y + 2);
    }
    // Draw the subtitle text
    ctx.fillText(text, x, y);
    ctx.restore();
}

// Load Closed Captions Fonts from Common FS
export async function loadCaptionsFonts(assets: ArrayBufferLike) {
    if (!assets.byteLength) {
        notifyAll("warning", "[display] Common FS not available, captions fonts will not be loaded.");
        return;
    }
    try {
        const fontsFile = "fonts/system-fonts.json";
        const commonZip = unzipSync(new Uint8Array(assets));
        const jsonFonts = commonZip[fontsFile];
        if (!(jsonFonts instanceof Uint8Array)) {
            notifyAll("warning", `[display] No '${fontsFile}' found in Common FS.`);
            return;
        }
        const ccFonts = JSON.parse(strFromU8(jsonFonts));
        const fonts = ccFonts.closedCaptions!;
        for (const fontName in fonts) {
            const fontData = commonZip[`fonts/${fonts[fontName]}`];
            if (fontData instanceof Uint8Array) {
                const fontBlob = new Blob([fontData as Uint8Array<ArrayBuffer>], { type: "font/ttf" });
                const fontUrl = URL.createObjectURL(fontBlob);
                const fontFace = new FontFace(fontName, `url(${fontUrl})`);
                await fontFace.load();
                document.fonts.add(fontFace);
                console.debug(`[display] Closed Caption font ${fontName} loaded successfully.`);
            } else {
                notifyAll("warning", `[display] Invalid font data for ${fontName}`);
            }
        }
<<<<<<< HEAD
    } catch (e: any) {
        notifyAll("error", `[display] Error loading caption fonts from Common FS: ${e.message}`);
=======
        drawBufferImage();
        lastFrameReq = globalThis.requestAnimationFrame(drawVideoFrame);
    } else {
        videoLoop = false;
>>>>>>> a82736f1
    }
}

// Reset Subtitle Cache
function resetSubtitleCache(fontSize?: number, fontFamily?: string) {
    subtitleMeasurementCache.clear();
    lastCachedFontSize = fontSize;
    lastCachedFontFamily = fontFamily;
}

// Update Performance Statistics
export function statsUpdate(start: boolean) {
    if (showStats) {
        if (start) {
            statsCanvas.begin();
        } else {
            statsCanvas.end();
        }
    }
}

// Show Display and set focus
export function showDisplay() {
    if (display instanceof HTMLCanvasElement) {
        displayState = true;
        display.style.opacity = "1";
        display.focus();
        if (statsDiv && statsDiv.style.visibility === "visible") {
            showStats = true;
        }
        notifyAll("resolution", getDisplayModeDims());
    }
}

// Clear Display and Buffer
export function clearDisplay(cancelFrame?: boolean) {
    if (cancelFrame) {
        globalThis.cancelAnimationFrame(lastFrameReq);
        videoLoop = false;
    }
    if (ctx && platform.inSafari) {
        ctx.fillStyle = "black";
        ctx.fillRect(0, 0, ctx.canvas.width, ctx.canvas.height);
    } else if (ctx) {
        ctx.clearRect(0, 0, ctx.canvas.width, ctx.canvas.height);
    }
}

// Set/Get Current Display Mode
export function setDisplayMode(mode: DisplayMode) {
    if (!DisplayModes.includes(mode)) {
        notifyAll("warning", `[display] Invalid Display Mode: ${mode}`);
        return;
    }
    deviceData.displayMode = mode;
    aspectRatio = mode === "480p" ? 4 / 3 : 16 / 9;
    notifyAll("mode", mode);
}

export function getDisplayMode() {
    return deviceData.displayMode;
}

export function setDisplayState(enabled: boolean) {
    displayState = enabled;
}

// Set/Get Overscan Mode
export function setOverscanMode(mode: string) {
    overscanMode = mode;
}

export function getOverscanMode() {
    return overscanMode;
}

// Set/Get Closed Caption Mode
export function setCaptionMode(mode: string): boolean {
    const newMode = parseCaptionMode(mode);
    if (!newMode) {
        notifyAll("warning", `[display] Invalid Closed Caption mode: ${mode}`);
        return false;
    } else if (newMode === deviceData.captionMode) {
        // No change
        return false;
    }
    deviceData.captionMode = newMode;
    return true;
}

export function getCaptionMode() {
    return deviceData.captionMode;
}

function getCaptionState(): boolean {
    const mode = deviceData.captionMode;
    return mode === "On" || (mode === "When mute" && isVideoMuted());
}

export function setTrickPlayBar(enabled: boolean) {
    trickPlayBar = enabled;
}

// Get/Set Closed Captions Style Options
export function setCaptionStyle(style?: CaptionStyleOption[]) {
    const captionStyle = deviceData.captionStyle;
    for (const [key, option] of captionOptions) {
        if (!key.includes("/")) {
            continue;
        }
        const entry = style?.find((entry) => entry.id.toLowerCase() === key);
        if (entry instanceof Object) {
            setCaptionStyleOption(captionStyle, key, entry.style);
            continue;
        }
        captionStyle.push({ id: key, style: option[0] });
    }
}

export function setAppCaptionStyle(style?: CaptionStyleOption[]) {
    appCaptionStyle.length = 0;
    for (const [key] of captionOptions) {
        if (!key.includes("/")) {
            continue;
        }
        const entry = style?.find((entry) => entry.id.toLowerCase() === key);
        if (entry instanceof Object) {
            setCaptionStyleOption(appCaptionStyle, key, entry.style);
        }
    }
}

function getCaptionStyleOption(id: string, defaultStyle: string = "default"): string {
    const deviceOption = deviceData.captionStyle.find((option) => option.id.toLowerCase() === id.toLowerCase());
    const deviceStyle = deviceOption?.style?.toLowerCase() ?? defaultStyle;
    const appOption = appCaptionStyle.find((option) => option.id.toLowerCase() === id.toLowerCase());
    return deviceStyle !== "default" ? deviceStyle : appOption?.style?.toLowerCase() ?? defaultStyle;
}

function setCaptionStyleOption(captionStyle: CaptionStyleOption[], id: string, style: string): boolean {
    const index = captionStyle.findIndex((caption) => caption.id.toLowerCase() === id.toLowerCase());
    if (index >= 0) {
        captionStyle[index].id = id.toLowerCase();
        if (captionStyle[index].style === style) {
            console.debug(`[display] caption style option unchanged: ${id} = ${style}`);
            return false;
        }
        captionStyle[index].style = style;
        console.debug(`[display] caption style option changed: ${id} = ${style}`);
        return true;
    } else {
        captionStyle.push({ id: id.toLowerCase(), style: style.toLowerCase() });
        console.debug(`[display] caption style option added: ${id} = ${style}`);
        return true;
    }
}

// Set the Performance Statistics state
export function enableStats(show: boolean): boolean {
    if (statsCanvas?.dom) {
        showStats = show;
    } else if (show) {
        statsDiv = document.getElementById("stats") as HTMLDivElement;
        if (statsDiv instanceof HTMLDivElement && display instanceof HTMLCanvasElement) {
            const top = display.style.top;
            const left = display.style.left;
            statsCanvas = new Stats();
            statsCanvas.dom.style.cssText = `position:absolute;top:${top}px;left:${left}px;`;
            const statPanels = statsCanvas.dom.children.length;
            const newDom = statsCanvas.dom.cloneNode() as HTMLDivElement;
            for (let index = 0; index < statPanels; index++) {
                const panel = statsCanvas.dom.children[0] as HTMLCanvasElement;
                const panLeft = index * panel.width;
                panel.style.cssText = `position:absolute;top:${top}px;left:${panLeft}px;`;
                newDom.appendChild(panel);
            }
            statsCanvas.dom = newDom;
            statsCanvas.dom.addEventListener(
                "click",
                function (event) {
                    event.preventDefault();
                    showStats = !showStats;
                    statsDiv.style.opacity = showStats ? "0.5" : "0";
                },
                false
            );
            statsDiv.appendChild(statsCanvas.dom);
            showStats = true;
        } else {
            notifyAll("warning", "[display] Missing 'Stats' div, can't display Performance Stats!");
            showStats = false;
        }
    }
    return showStats;
}

function getDisplayModeDims() {
    let w = 1280;
    let h = 720;
    if (deviceData.displayMode === "480p") {
        w = 720;
        h = 540;
    } else if (deviceData.displayMode === "1080p") {
        w = 1920;
        h = 1080;
    }
    return { width: w, height: h };
}<|MERGE_RESOLUTION|>--- conflicted
+++ resolved
@@ -430,15 +430,8 @@
                 notifyAll("warning", `[display] Invalid font data for ${fontName}`);
             }
         }
-<<<<<<< HEAD
     } catch (e: any) {
         notifyAll("error", `[display] Error loading caption fonts from Common FS: ${e.message}`);
-=======
-        drawBufferImage();
-        lastFrameReq = globalThis.requestAnimationFrame(drawVideoFrame);
-    } else {
-        videoLoop = false;
->>>>>>> a82736f1
     }
 }
 
