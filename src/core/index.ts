--- conflicted
+++ resolved
@@ -21,10 +21,7 @@
 } from "./common";
 import { Lexeme, Lexer, Token } from "./lexer";
 import { Parser, Stmt } from "./parser";
-<<<<<<< HEAD
 import { ComponentDefinition, getComponentDefinitionMap, getInterpreterWithSubEnvs } from "./scenegraph";
-=======
->>>>>>> 975f4299
 import { lexParseSync, parseDecodedTokens } from "./LexerParser";
 import * as PP from "./preprocessor";
 import * as BrsTypes from "./brsTypes";
@@ -681,23 +678,6 @@
 }
 
 /**
-<<<<<<< HEAD
-=======
- * A synchronous version of the lexer-parser flow.
- * @param sourceMap Map with the source code files content.
- * @param manifest Map with the manifest data.
- * @param password string with the encryption password (optional)
- *
- * @returns the ParseResult with the exit reason and the tokens and statements.
- */
-export interface ParseResult {
-    exitReason: AppExitReason;
-    tokens: Token[];
-    statements: Stmt.Statement[];
-}
-
-/**
->>>>>>> 975f4299
  * Parse and Execute a set of BrightScript source code files.
  * @param interpreter an interpreter to use when executing the source code.
  * @param sourceMap Map with the source code files content.
