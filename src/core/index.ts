--- conflicted
+++ resolved
@@ -7,7 +7,6 @@
  *--------------------------------------------------------------------------------------------*/
 import { ExecutionOptions, Interpreter } from "./interpreter";
 import { download } from "./interpreter/Network";
-import { FileSystem } from "./interpreter/FileSystem";
 import {
     AppExitReason,
     PkgFilePath,
@@ -53,11 +52,8 @@
 export { Preprocessor } from "./preprocessor/Preprocessor";
 export { Interpreter } from "./interpreter";
 export { Environment, Scope } from "./interpreter/Environment";
-<<<<<<< HEAD
+export { BrsDevice } from "./BrsDevice";
 export { lexParseSync } from "./LexerParser";
-=======
-export { BrsDevice } from "./BrsDevice";
->>>>>>> 63248c54
 export const bscs = new Map<string, number>();
 export const stats = new Map<Lexeme, number>();
 export const terminateReasons = ["debug-exit", "end-statement"];
@@ -332,8 +328,13 @@
         return { exitReason: AppExitReason.CRASHED };
     }
     // Look for SceneGraph components
-    const fileSystem = new FileSystem(options.root, options.ext);
-    const components = await getComponentDefinitionMap(fileSystem, []);
+    if (options.root) {
+        BrsDevice.fileSystem.setRoot(options.root);
+    }
+    if (options.ext) {
+        BrsDevice.fileSystem.setExt(options.ext);
+    }
+    const components = await getComponentDefinitionMap(BrsDevice.fileSystem, []);
     // Create the interpreter
     let interpreter: Interpreter;
     if (components.size > 0) {
@@ -441,16 +442,10 @@
  * Updates the interpreter `common:` volume with device internal fonts.
  * @param device object with device info data
  */
-<<<<<<< HEAD
-function setupDeviceFonts(interpreter: Interpreter, device: DeviceInfo) {
+function setupDeviceFonts(device: DeviceInfo) {
     const family = device.defaultFont;
     const sgFamily = device.sgFont;
     const fontPath = device.fontPath ?? "../fonts/";
-=======
-function setupDeviceFonts(device: DeviceInfo) {
-    let fontFamily = device.defaultFont ?? "Asap";
-    let fontPath = device.fontPath ?? "../fonts/";
->>>>>>> 63248c54
 
     const fsys = BrsDevice.fileSystem;
     if (!fsys?.existsSync("common:/")) {
@@ -589,7 +584,7 @@
 ): Promise<RunResult> {
     const password = payload.password ?? "";
     const parseResult = lexParseSync(
-        interpreter.fileSystem,
+        BrsDevice.fileSystem,
         interpreter.manifest,
         sourceMap,
         password,
@@ -663,7 +658,7 @@
     // Execute the decrypted source code
     try {
         const allStatements = parseDecodedTokens(
-            interpreter.fileSystem,
+            BrsDevice.fileSystem,
             interpreter.manifest,
             decodedTokens
         );
