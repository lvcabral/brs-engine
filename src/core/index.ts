/*---------------------------------------------------------------------------------------------
 *  BrightScript Engine (https://github.com/lvcabral/brs-engine)
 *
 *  Copyright (c) 2019-2025 Marcelo Lv Cabral. All Rights Reserved.
 *
 *  Licensed under the MIT License. See LICENSE in the repository root for license information.
 *--------------------------------------------------------------------------------------------*/
import { ExecutionOptions, Interpreter } from "./interpreter";
import {
    AppExitReason,
    PkgFilePath,
    AppPayload,
    DeviceInfo,
    dataBufferIndex,
    dataBufferSize,
    defaultDeviceInfo,
    parseManifest,
    isAppPayload,
    TaskPayload,
    isTaskPayload,
} from "./common";
import { Lexeme, Lexer, Token } from "./lexer";
import { Parser, Stmt } from "./parser";
import { ComponentDefinition, getComponentDefinitionMap, getInterpreterWithSubEnvs } from "./scenegraph";
import { lexParseSync, parseDecodedTokens } from "./LexerParser";
import * as PP from "./preprocessor";
import * as BrsTypes from "./brsTypes";
import * as path from "path";
import * as xml2js from "xml2js";
import * as crypto from "crypto";
import * as fs from "fs";
import { encode, decode } from "@msgpack/msgpack";
import { zlibSync, unzlibSync, zipSync } from "fflate";
import { BrsDevice } from "./device/BrsDevice";
import { configureFileSystem } from "./device/FileSystem";
import { BrsError, logError, RuntimeError, RuntimeErrorDetail } from "./error/BrsError";

export * as lexer from "./lexer";
export * as parser from "./parser";
export * as stdlib from "./stdlib";
export * as netlib from "./interpreter/Network";
export { BrsTypes as types };
export { PP as preprocessor };
export { Preprocessor } from "./preprocessor/Preprocessor";
export { Interpreter } from "./interpreter";
export { Environment, Scope } from "./interpreter/Environment";
export { BrsDevice } from "./device/BrsDevice";
export { lexParseSync } from "./LexerParser";
export const bscs = new Map<string, number>();
export const stats = new Map<Lexeme, number>();
export const terminateReasons = ["debug-exit", "end-statement"];

const algorithm = "aes-256-ctr";

/// #if BROWSER
import packageInfo from "../../packages/browser/package.json";
if (typeof onmessage !== "undefined") {
    // Worker event that is triggered by postMessage() calls from the API library
    onmessage = function (event: MessageEvent) {
        if (isAppPayload(event.data)) {
            executeFile(event.data);
        } else if (isTaskPayload(event.data)) {
            console.debug("[Worker] Task payload received: ", event.data.taskData.name);
            executeTask(event.data);
        } else if (typeof event.data === "string" && event.data === "getVersion") {
            postMessage(`version,${packageInfo.version}`);
        } else if (event.data instanceof ArrayBuffer || event.data instanceof SharedArrayBuffer) {
            // Setup Control Shared Array
            BrsDevice.setSharedArray(new Int32Array(event.data));
        } else {
            postMessage(`warning,[worker] Invalid message received: ${event.data}`);
        }
    };
}
/// #else
/**
 * Support postMessage when not running as Worker.
 * @param messageCallback function that will receive and process the messages.
 * @returns void.
 */
declare global {
    function postMessage(message: any, options?: any): void;
}

/**
 * Default implementation of the callback, only handles console messages
 * @param message the message to front-end
 */
const arrayLength = dataBufferIndex + dataBufferSize;
const sharedBuffer = new SharedArrayBuffer(Int32Array.BYTES_PER_ELEMENT * arrayLength);
const sharedArray = new Int32Array(sharedBuffer);
sharedArray.fill(-1);
BrsDevice.setSharedArray(sharedArray);

globalThis.postMessage = (message: any) => {
    if (typeof message === "string") {
        const mType = message.split(",")[0];
        if (mType === "print") {
            process.stdout.write(message.slice(6));
        } else if (mType === "warning") {
            console.warn(message.slice(8).trimEnd());
        } else if (mType === "error") {
            console.error(message.slice(6).trimEnd());
        }
    }
};

/**
 * Setup the callback function to handle messages from interpreter
 * @param messageCallback callback function to handle messages from interpreter
 * @param sharedBuffer shared buffer to control the interpreter
 */
export function registerCallback(messageCallback: any, sharedBuffer?: SharedArrayBuffer) {
    if (typeof onmessage === "undefined") {
        globalThis.postMessage = messageCallback;
        if (sharedBuffer) {
            BrsDevice.setSharedArray(new Int32Array(sharedBuffer));
        }
    }
}

/**
 * Returns a new instance of the Interpreter for REPL
 *
 */
export async function getReplInterpreter(payload: Partial<AppPayload>) {
    if (!payload.device?.assets) {
        postMessage("error,Invalid REPL configuration: Missing assets");
        return null;
    }
    try {
        await configureFileSystem(payload.device.assets, payload.pkgZip, payload.extZip);
    } catch (err: any) {
        postMessage(`error,Error mounting File System: ${err.message}`);
        return null;
    }
    const replInterpreter = new Interpreter({
        root: payload.root,
        ext: payload.extZip ? undefined : payload.ext,
    });
    replInterpreter.onError(logError);
    if (payload.device) {
        if (payload.device.registry?.size) {
            BrsDevice.setRegistry(payload.device.registry);
        }
        BrsDevice.setDeviceInfo(payload.device);
    }
    return replInterpreter;
}

/**
 * Runs an arbitrary string of BrightScript code.
 * @param contents the BrightScript code to lex, parse and interpret.
 * @param interpreter an interpreter to use when executing `contents`. Required
 *                    for `repl` to have persistent state between user inputs.
 */
export function executeLine(contents: string, interpreter: Interpreter) {
    const lexer = new Lexer();
    const parser = new Parser();
    lexer.onError(logError);
    parser.onError(logError);

    const scanResults = lexer.scan(contents, "REPL");
    if (scanResults.errors.length > 0) {
        return;
    }
    const parseResults = parser.parse(scanResults.tokens);
    if (parseResults.errors.length > 0) {
        return;
    }
    if (parseResults.statements.length === 0) {
        return;
    }
    try {
        const results = interpreter.exec(parseResults.statements);
        for (const result of results) {
            if (result !== BrsTypes.BrsInvalid.Instance) {
                postMessage(`print,${result.toString()}`);
            }
        }
    } catch (err: any) {
        if (!(err instanceof BrsError)) {
            postMessage(`error,Interpreter execution error: ${err.message}`);
        }
    }
}

/**
 * Processes a BrightScript file and adds it to the appropriate collections.
 * @param filePath Original file path
 * @param fileContent File content as Uint8Array
 * @param source Source code array to potentially add to
 * @param paths Paths array to potentially add to
 * @param zipFiles ZIP files collection
 * @param id Current source file ID counter
 * @returns Updated ID counter
 */
function processBrightScriptFile(
    filePath: string,
    fileContent: Uint8Array,
    source: string[],
    paths: PkgFilePath[],
    zipFiles: Record<string, Uint8Array>,
    id: number
): number {
    const fileName = path.basename(filePath) ?? filePath;
    const folderPath = path.dirname(filePath);

    // Determine the zip path and whether file should be added to the source array
    let zipPath: string;
    let addToSourceArray: boolean;

    if (folderPath === "." || folderPath === "" || filePath === fileName) {
        // No relative folder provided, put in source folder
        zipPath = `source/${fileName}`;
        addToSourceArray = true;
    } else if (folderPath.startsWith("source")) {
        // File is already in source folder (or subfolder), keep it there
        zipPath = filePath;
        addToSourceArray = true;
    } else {
        // Keep the original path structure for non-source folders
        zipPath = filePath;
        addToSourceArray = false;
    }

    // Add to source array only if it should be treated as source code
    if (addToSourceArray) {
        const sourceCode = new TextDecoder().decode(fileContent);
        if (sourceCode.length > 0) {
            source.push(sourceCode);
            paths.push({ id: id, url: zipPath, type: "source" });
            id++;
        }
    }

    // Add to zip regardless of folder
    zipFiles[zipPath] = fileContent;
    return id;
}

/**
 * Processes a manifest file and returns the parsed manifest.
 * @param fileContent File content as Uint8Array
 * @param zipFiles ZIP files collection
 * @returns Parsed manifest or undefined
 */
function processManifestFile(
    fileContent: Uint8Array,
    zipFiles: Record<string, Uint8Array>
): Map<string, string> | undefined {
    const fileData = new TextDecoder().decode(fileContent);
    zipFiles["manifest"] = fileContent;

    if (fileData.length > 0) {
        return parseManifest(fileData);
    }
    return undefined;
}

/**
 * Creates a default manifest if none was provided.
 * @returns Default manifest map
 */
function createDefaultManifest(): Map<string, string> {
    const manifest = new Map<string, string>();
    manifest.set("title", "BRS App");
    manifest.set("major_version", "0");
    manifest.set("minor_version", "0");
    manifest.set("build_version", "0");
    manifest.set("splash_min_time", "0");
    return manifest;
}

/**
 * Processes device data and ensures it has default assets.
 * @param customDeviceData Optional custom device data
 * @returns Complete device data
 */
function processDeviceData(customDeviceData?: Partial<DeviceInfo>): DeviceInfo {
    const deviceData = customDeviceData ? Object.assign(defaultDeviceInfo, customDeviceData) : defaultDeviceInfo;

    if (deviceData.assets.byteLength === 0) {
        deviceData.assets = fs.readFileSync(path.join(__dirname, "../assets/common.zip"))?.buffer;
    }

    return deviceData;
}

/**
 * Create the payload to run the app with the provided file map.
 * @param fileMap Map with file paths as keys and Blob content as values
 * @param customDeviceData optional object with device info data
 * @param deepLink optional map with deep link parameters
 *
 * @returns object with the payload to run the app.
 */
export async function createPayloadFromFileMap(
    fileMap: Map<string, Blob>,
    customDeviceData?: Partial<DeviceInfo>,
    deepLink?: Map<string, string>
): Promise<AppPayload> {
    const paths: PkgFilePath[] = [];
    const source: string[] = [];
    let manifest: Map<string, string> | undefined;
    const zipFiles: Record<string, Uint8Array> = {};

    let id = 0;

    // Process each file in the file map
    for (const [filePath, blob] of fileMap) {
        const fileName = path.basename(filePath) ?? filePath;
        const fileExt = fileName.split(".").pop();
        const fileContent = new Uint8Array(await blob.arrayBuffer());

        if (fileExt?.toLowerCase() === "brs") {
            id = processBrightScriptFile(filePath, fileContent, source, paths, zipFiles, id);
        } else if (fileName === "manifest") {
            manifest = processManifestFile(fileContent, zipFiles);
        } else {
            // Add other files (images, xml, etc.) to zip as-is
            zipFiles[filePath] = fileContent;
        }
    }

    // Validate that we have at least one BrightScript source file
    if (id === 0) {
        throw new Error("Invalid or inexistent BrightScript files!");
    }

    // Process device data and manifest
    const deviceData = processDeviceData(customDeviceData);
    manifest ??= createDefaultManifest();

    // Create the ZIP package
    const zipBuffer = zipSync(zipFiles);
    const pkgZipBuffer = new ArrayBuffer(zipBuffer.length);
    new Uint8Array(pkgZipBuffer).set(zipBuffer);

    // Build and return the payload
    const payload: AppPayload = {
        device: deviceData,
        launchTime: Date.now(),
        manifest: manifest,
        deepLink: deepLink ?? new Map(),
        paths: paths,
        source: source,
        pkgZip: pkgZipBuffer,
    };

    return payload;
}

/**
 * Create the payload to run the app with the provided files.
 * @param files Code files to be executed
 * @param customDeviceData optional object with device info data
 * @param root optional root path for the interpreter
 *
 * @returns object with the payload to run the app.
 */
export async function createPayloadFromFiles(
    files: string[],
    customDeviceData?: Partial<DeviceInfo>,
    deepLink?: Map<string, string>,
    root?: string,
    ext?: string
): Promise<AppPayload> {
    const paths: PkgFilePath[] = [];
    const source: string[] = [];
    let manifest: Map<string, string> | undefined;

    let id = 0;
    for (const file of files) {
        let filePath = file;
        if (root) {
            filePath = path.join(root, filePath);
        }
        const fileName = path.basename(filePath) ?? filePath;
        const fileExt = fileName.split(".").pop();
        if (fileExt?.toLowerCase() === "brs" && fs.existsSync(filePath)) {
            const sourceCode = fs.readFileSync(filePath);
            if (sourceCode.length > 0) {
                source.push(sourceCode.toString());
                paths.push({ id: id, url: `source/${fileName}`, type: "source" });
                id++;
            }
        } else if (fileName === "manifest" && fs.existsSync(filePath)) {
            const fileData = fs.readFileSync(filePath);
            if (fileData.length > 0) {
                manifest = parseManifest(fileData.toString());
            }
        }
    }
    if (id === 0) {
        throw new Error("Invalid or inexistent file(s)!");
    }

    const deviceData = processDeviceData(customDeviceData);

    if (root && !manifest && fs.existsSync(path.join(root, "manifest"))) {
        const fileData = fs.readFileSync(path.join(root, "manifest"));
        if (fileData) {
            manifest = parseManifest(fileData.toString());
        }
    }

    manifest ??= createDefaultManifest();

    const payload: AppPayload = {
        device: deviceData,
        launchTime: Date.now(),
        manifest: manifest,
        deepLink: deepLink ?? new Map(),
        paths: paths,
        source: source,
        root: root,
    };

    // Load the external storage if provided
    if (ext && fs.existsSync(ext)) {
        if (fs.statSync(ext).isDirectory()) {
            payload.ext = ext;
        } else {
            payload.extZip = new Uint8Array(fs.readFileSync(ext)).buffer;
        }
    }
    return payload;
}
/// #endif

/**
 * Runs a Brightscript app with full zip folder structure.
 * @param payload with the source code, manifest and all the assets of the app.
 * @param customOptions optional object with the output streams.
 *
 * @returns RunResult with the end reason and (optionally) the encrypted data.
 */

export async function executeFile(payload: AppPayload, customOptions?: Partial<ExecutionOptions>): Promise<RunResult> {
    const options = {
        ...{
            entryPoint: payload.device.entryPoint ?? true,
            stopOnCrash: payload.device.debugOnCrash ?? false,
            root: payload.root,
            ext: payload.extZip ? undefined : payload.ext, // use ext path only if extZip is not provided
        },
        ...customOptions,
    };
    bscs.clear();
    stats.clear();
    // Setup the File System
    try {
        await configureFileSystem(payload.device.assets, payload.pkgZip, payload.extZip);
        if (options.root) {
            BrsDevice.fileSystem.setRoot(options.root);
        }
        if (options.ext) {
            BrsDevice.fileSystem.setExt(options.ext);
        }
    } catch (err: any) {
        postMessage(`error,Error mounting File System: ${err.message}`);
        return { exitReason: AppExitReason.CRASHED };
    }
    // Look for SceneGraph components
    const components = await getComponentDefinitionMap(BrsDevice.fileSystem, []);
    // Create the interpreter
    let interpreter: Interpreter;
    if (components.size > 0) {
        interpreter = await getInterpreterWithSubEnvs(components, payload.manifest, options);
        BrsTypes.rootObjects.nodeDefMap = components;
    } else {
        interpreter = new Interpreter(options);
    }
    // Process Payload Content
    const sourceResult = setupPayload(interpreter, payload);
    // Run the BrightScript app
    BrsDevice.lastKeyTime = Date.now();
    let result: RunResult;
    if (sourceResult.pcode && sourceResult.iv) {
        result = await runEncrypted(interpreter, sourceResult, payload);
    } else {
        result = await runSource(interpreter, sourceResult.sourceMap, payload);
    }
    if (!result.cipherText) {
        postMessage(`end,${result.exitReason}`);
    }
    return result;
}

export async function executeTask(payload: TaskPayload, customOptions?: Partial<ExecutionOptions>) {
    const options = {
        ...{
            entryPoint: false,
            stopOnCrash: payload.device.debugOnCrash ?? false,
            root: payload.root,
            ext: payload.extZip ? undefined : payload.ext,
        },
        ...customOptions,
    };
    stats.clear();
    BrsDevice.threadId = payload.taskData.id;
    // Setup the File System
    try {
        await configureFileSystem(payload.device.assets, payload.pkgZip, payload.extZip);
        if (options.root) {
            BrsDevice.fileSystem.setRoot(options.root);
        }
        if (options.ext) {
            BrsDevice.fileSystem.setExt(options.ext);
        }
    } catch (err: any) {
        postMessage(`error,Error mounting File System: ${err.message}`);
        return;
    }
    // Look for SceneGraph components
    const components = await getComponentDefinitionMap(BrsDevice.fileSystem, []);
    // Create the interpreter
    let interpreter: Interpreter;
    if (components.size > 0) {
        interpreter = await getInterpreterWithSubEnvs(components, payload.manifest, options);
        BrsTypes.rootObjects.nodeDefMap = components;
    } else {
        postMessage(`warning,No SceneGraph components found!`);
        return;
    }
    interpreter.setManifest(payload.manifest);
    if (payload.device.registryBuffer) {
        BrsDevice.setRegistry(payload.device.registryBuffer);
    } else if (payload.device.registry?.size) {
        BrsDevice.setRegistry(payload.device.registry);
    }
    BrsDevice.setDeviceInfo(payload.device);
    setupTranslations(interpreter);
    console.debug("Calling Task in new Worker: ", payload.taskData.name, payload.taskData.m.top.functionname);
    interpreter.execTask(payload);
    if (BrsDevice.isDevMode) {
        postMessage(`debug,Task ${payload.taskData.name} is done.`);
    }
}

/**
 * Setup the interpreter with the provided payload.
 * @param interpreter The interpreter instance to setup
 * @param payload with the source code, manifest and all the assets of the app.
 *
 * @returns a SourceResult object with the source map or the pcode data.
 */

interface SourceResult {
    sourceMap: Map<string, string>;
    pcode?: Buffer;
    iv?: string;
}

function setupPayload(interpreter: Interpreter, payload: AppPayload): SourceResult {
    interpreter.setManifest(payload.manifest);
    if (payload.device.registryBuffer) {
        BrsDevice.setRegistry(payload.device.registryBuffer);
    } else if (payload.device.registry?.size) {
        BrsDevice.setRegistry(payload.device.registry);
    }
    BrsDevice.setDeviceInfo(payload.device);
    setupTranslations(interpreter);
    return setupPackageFiles(payload);
}

interface SerializedPCode {
    [pcode: string]: Token[];
}

/**
 * Process the application input parameters including deep links
 * @param deepLinkMap Map with parameters.
 * @param splashTime elapsed splash time (in milliseconds).
 *
 * @returns an array of parameters in AA member format.
 */
function setupInputParams(deepLinkMap: Map<string, string>, splashTime: number): BrsTypes.RoAssociativeArray {
    const inputMap = new Map([
        ["instant_on_run_mode", "foreground"],
        ["lastExitOrTerminationReason", AppExitReason.UNKNOWN],
        ["source", "auto-run-dev"],
        ["splashTime", splashTime.toString()],
    ]);
    for (const [key, value] of deepLinkMap) {
        inputMap.set(key, value);
    }
    return BrsTypes.toAssociativeArray(inputMap);
}

/**
 * Updates the interpreter pkg: file system with the provided package files and
 * loads the translation data based on the configured locale.
 * @param payload with the source code, manifest and all the assets of the app.
 *
 * @returns a SourceResult object with the source map or the pcode data.
 */
function setupPackageFiles(payload: AppPayload): SourceResult {
    const result: SourceResult = { sourceMap: new Map<string, string>() };
    const fsys = BrsDevice.fileSystem;
    if (!fsys || !Array.isArray(payload.paths)) {
        return result;
    }
    for (let filePath of payload.paths) {
        try {
            const pkgPath = `pkg:/${filePath.url}`;
            if (filePath.type === "pcode" && fsys.existsSync(pkgPath)) {
                if (filePath.id === 0) {
                    result.pcode = fsys.readFileSync(pkgPath);
                    continue;
                }
                result.iv = fsys.readFileSync(pkgPath, "utf8");
            } else if (filePath.type === "source" && Array.isArray(payload.source)) {
                result.sourceMap.set(pkgPath, payload.source[filePath.id]);
            } else if (filePath.type === "source" && fsys.existsSync(`pkg:/${filePath.url}`)) {
                result.sourceMap.set(pkgPath, fsys.readFileSync(pkgPath, "utf8"));
            }
        } catch (err: any) {
            postMessage(`error,Error accessing file ${filePath.url} - ${err.message}`);
        }
    }
    return result;
}

/**
 * Load the translations data based on the configured locale.
 * @param interpreter the Interpreter instance to update
 */

function setupTranslations(interpreter: Interpreter) {
    let xmlText = "";
    let trType = "";
    let trTarget = "";
    const locale = BrsDevice.deviceInfo.locale;
    try {
        const fsys = BrsDevice.fileSystem;
        if (fsys?.existsSync(`pkg:/locale/${locale}/translations.ts`)) {
            xmlText = fsys.readFileSync(`pkg:/locale/${locale}/translations.ts`, "utf8");
            trType = "TS";
            trTarget = "translation";
        } else if (fsys?.existsSync(`pkg:/locale/${locale}/translations.xml`)) {
            xmlText = fsys.readFileSync(`pkg:/locale/${locale}/translations.xml`, "utf8");
            trType = "xliff";
            trTarget = "target";
        }
        if (trType !== "") {
            let xmlOptions: xml2js.OptionsV2 = { explicitArray: false };
            let xmlParser = new xml2js.Parser(xmlOptions);
            xmlParser.parseString(xmlText, function (err: Error | null, parsed: any) {
                if (err) {
                    postMessage(`error,Error parsing XML: ${err.message}`);
                } else if (parsed) {
                    if (Object.keys(parsed).length > 0) {
                        let trArray;
                        if (trType === "TS") {
                            trArray = parsed["TS"]["context"]["message"];
                        } else {
                            trArray = parsed["xliff"]["file"]["body"]["trans-unit"];
                        }
                        if (Array.isArray(trArray)) {
                            for (const item of trArray) {
                                if (item["source"]) {
                                    interpreter.translations.set(item["source"], item[trTarget]);
                                }
                            }
                        }
                    }
                } else {
                    postMessage("error,Error parsing translation XML: Empty input");
                }
            });
        }
    } catch (err: any) {
        const badPath = `pkg:/locale/${locale}/`;
        postMessage(`error,Invalid path: ${badPath} - ${err.message}`);
    }
}

/**
<<<<<<< HEAD
=======
 * A synchronous version of the lexer-parser flow.
 * @param sourceMap Map with the source code files content.
 * @param manifest Map with the manifest data.
 * @param password string with the encryption password (optional)
 *
 * @returns the ParseResult with the exit reason and the tokens and statements.
 */
export interface ParseResult {
    exitReason: AppExitReason;
    tokens: Token[];
    statements: Stmt.Statement[];
}

export function lexParseSync(sourceMap: Map<string, string>, manifest: Map<string, any>, password = ""): ParseResult {
    const lexer = new Lexer();
    const parser = new Parser();
    const preprocessor = new PP.Preprocessor();
    const allStatements = new Array<Stmt.Statement>();
    const lib = new Map<string, string>();
    let tokens: Token[] = [];
    lexer.onError(logError);
    parser.onError(logError);
    let exitReason = AppExitReason.FINISHED;
    for (let [path, code] of sourceMap) {
        const scanResults = lexer.scan(code, path);
        if (scanResults.errors.length > 0) {
            exitReason = AppExitReason.CRASHED;
            break;
        }
        let preprocessorResults = preprocessor.preprocess(scanResults.tokens, manifest);
        if (preprocessorResults.errors.length > 0) {
            exitReason = AppExitReason.CRASHED;
            break;
        }
        if (password.length > 0) {
            tokens = tokens.concat(preprocessorResults.processedTokens);
            continue;
        }
        const parseResults = parser.parse(preprocessorResults.processedTokens);
        if (parseResults.errors.length > 0) {
            exitReason = AppExitReason.CRASHED;
            break;
        }
        parseLibraries(parseResults, lib, manifest);
        allStatements.push(...parseResults.statements);
    }
    if (password.length === 0) {
        for (const [key, value] of lib) {
            if (value !== "") {
                sourceMap.set(key, value);
                const libScan = lexer.scan(value, key);
                const libParse = parser.parse(libScan.tokens);
                allStatements.push(...libParse.statements);
            }
        }
    }
    for (const [lexeme, count] of parser.stats) {
        stats.set(lexeme, count.size);
    }
    return {
        exitReason: exitReason,
        tokens: tokens,
        statements: allStatements,
    };
}

/**
>>>>>>> a82736f1
 * Parse and Execute a set of BrightScript source code files.
 * @param interpreter an interpreter to use when executing the source code.
 * @param sourceMap Map with the source code files content.
 * @param payload with the source code, manifest and all the assets of the app.
 *
 * @returns RunResult with the end reason and (optionally) the encrypted data.
 */
export interface RunResult {
    exitReason: AppExitReason;
    cipherText?: Uint8Array;
    iv?: string;
}
async function runSource(
    interpreter: Interpreter,
    sourceMap: Map<string, string>,
    payload: AppPayload
): Promise<RunResult> {
    const password = payload.password ?? "";
    const parseResult = lexParseSync(BrsDevice.fileSystem, interpreter.manifest, sourceMap, password, stats);
    let exitReason = parseResult.exitReason;
    if (exitReason !== AppExitReason.CRASHED) {
        if (password.length > 0) {
            const tokens = parseResult.tokens;
            const iv = crypto.randomBytes(12).toString("base64");
            const cipher = crypto.createCipheriv(algorithm, password, iv);
            const deflated = zlibSync(encode({ pcode: tokens }));
            const source = Buffer.from(deflated);
            const cipherText = Buffer.concat([cipher.update(source), cipher.final()]);
            return { exitReason: AppExitReason.PACKAGED, cipherText: cipherText, iv: iv };
        }
        // Update Source Map with the SceneGraph components (if exists)
        if (BrsTypes.rootObjects.nodeDefMap?.size) {
            const components = BrsTypes.rootObjects.nodeDefMap;
            Array.from(components.values()).forEach((component: ComponentDefinition) => {
                component.scripts.forEach((script) => {
                    const sourcePath = script.uri ?? script.xmlPath;
                    if (sourcePath && script.content?.length) {
                        sourceMap.set(sourcePath, script.content);
                    }
                });
            });
        }
        // Execute the BrightScript code
        exitReason = await executeApp(interpreter, parseResult.statements, payload, sourceMap);
    }
    return { exitReason: exitReason };
}

/**
 * Decode and run an encrypted package of BrightScript code.
 * @param interpreter an interpreter to use when executing `contents`. Required
 *                    for `repl` to have persistent state between user inputs.
 * @param sourceResult with the pcode data and iv.
 * @param payload with the source code, manifest and all the assets of the app.
 *
 * @returns RunResult with the exit reason.
 */
async function runEncrypted(
    interpreter: Interpreter,
    sourceResult: SourceResult,
    payload: AppPayload
): Promise<RunResult> {
    const password = payload.password ?? "";
    let decodedTokens: Map<string, any>;
    // Decode Encrypted Parsed Code
    try {
        if (password.length > 0 && sourceResult.pcode && sourceResult.iv) {
            const decipher = crypto.createDecipheriv(algorithm, password, sourceResult.iv);
            const inflated = unzlibSync(Buffer.concat([decipher.update(sourceResult.pcode), decipher.final()]));
            const spcode = decode(inflated) as SerializedPCode;
            if (spcode) {
                decodedTokens = new Map(Object.entries(spcode.pcode));
            } else {
                return { exitReason: AppExitReason.INVALID };
            }
        } else {
            return { exitReason: AppExitReason.PASSWORD };
        }
    } catch (err: any) {
        postMessage(`error,Error unpacking the app: ${err.message}`);
        return { exitReason: AppExitReason.UNPACK };
    }
    // Execute the decrypted source code
    try {
        const allStatements = parseDecodedTokens(BrsDevice.fileSystem, interpreter.manifest, decodedTokens);
        const exitReason = await executeApp(interpreter, allStatements, payload);
        return { exitReason: exitReason };
    } catch (err: any) {
        postMessage(`error,Error executing the app: ${err.message}`);
        return { exitReason: AppExitReason.CRASHED };
    }
}

/**
<<<<<<< HEAD
=======
 * Fun to parse the decoded tokens and return the statements to be executed.
 * @param interpreter an interpreter to use when executing the source code.
 * @param decodedTokens a Map with the decoded tokens to parse.
 *
 * @returns the parsed statements array.
 */
function parseDecodedTokens(interpreter: Interpreter, decodedTokens: Map<string, any>) {
    const lexer = new Lexer();
    const parser = new Parser();
    const allStatements = new Array<Stmt.Statement>();
    const lib = new Map<string, string>();
    lexer.onError(logError);
    parser.onError(logError);
    let tokens: Token[] = [];
    for (let [, value] of decodedTokens) {
        const token: any = value;
        if (token.literal) {
            if (token.kind === "Integer") {
                const literal: number = token.literal.value;
                token.literal = new BrsTypes.Int32(literal);
            } else if (token.kind === "LongInteger") {
                const literal: number = token.literal.value;
                token.literal = new BrsTypes.Int64(literal);
            } else if (token.kind === "Double") {
                const literal: number = token.literal.value;
                token.literal = new BrsTypes.Double(literal);
            } else if (token.kind === "Float") {
                const literal: number = token.literal.value;
                token.literal = new BrsTypes.Float(literal);
            } else if (token.kind === "String") {
                const literal: string = token.literal.value;
                token.literal = new BrsTypes.BrsString(literal);
            }
        }
        tokens.push(token);
        if (token.kind === "Eof") {
            const parseResults = parser.parse(tokens);
            if (parseResults.errors.length > 0 || parseResults.statements.length === 0) {
                throw new Error("Error parsing the tokens!");
            }
            parseLibraries(parseResults, lib, interpreter.manifest);
            allStatements.push(...parseResults.statements);
            tokens = [];
        }
    }
    for (const [key, value] of lib) {
        if (value !== "") {
            const libScan = lexer.scan(value, key);
            const libParse = parser.parse(libScan.tokens);
            allStatements.push(...libParse.statements);
        }
    }
    return allStatements;
}

/**
>>>>>>> a82736f1
 * Execute the BrightScript code using the provided interpreter and parsed statements.
 * @param interpreter the interpreter instance to use.
 * @param statements the parsed BrightScript code to execute.
 * @param payload with the source code, manifest and all the assets of the app.
 * @param sourceMap optional map with the source code files content.
 *
 * @returns the exit reason.
 */
async function executeApp(
    interpreter: Interpreter,
    statements: Stmt.Statement[],
    payload: AppPayload,
    sourceMap?: Map<string, string>
) {
    let exitReason: AppExitReason = AppExitReason.FINISHED;
    try {
        let splashMinTime = Number.parseInt(payload.manifest.get("splash_min_time") ?? "");
        if (Number.isNaN(splashMinTime)) {
            splashMinTime = 1600; // Roku default value
        }
        let splashTime = Date.now() - payload.launchTime;
        if (splashTime < splashMinTime) {
            await new Promise((r) => setTimeout(r, splashMinTime - splashTime));
            splashTime = splashMinTime;
        }
        const inputParams = setupInputParams(payload.deepLink, splashTime);
        interpreter.exec(statements, sourceMap, inputParams);
    } catch (err: any) {
        exitReason = AppExitReason.FINISHED;
        if (!terminateReasons.includes(err.message)) {
            if (interpreter.options.post ?? true) {
                postMessage(`error,${err.message}`);
            } else {
                interpreter.options.stderr.write(err.message);
            }
            exitReason = AppExitReason.CRASHED;
            const runtimeError = err.cause;
            if (
                runtimeError &&
                runtimeError instanceof RuntimeError &&
                runtimeError.errorDetail === RuntimeErrorDetail.MemberFunctionNotFound
            ) {
                exitReason = AppExitReason.UNKFUNC;
            }
        }
    }
    return exitReason;
}<|MERGE_RESOLUTION|>--- conflicted
+++ resolved
@@ -678,76 +678,6 @@
 }
 
 /**
-<<<<<<< HEAD
-=======
- * A synchronous version of the lexer-parser flow.
- * @param sourceMap Map with the source code files content.
- * @param manifest Map with the manifest data.
- * @param password string with the encryption password (optional)
- *
- * @returns the ParseResult with the exit reason and the tokens and statements.
- */
-export interface ParseResult {
-    exitReason: AppExitReason;
-    tokens: Token[];
-    statements: Stmt.Statement[];
-}
-
-export function lexParseSync(sourceMap: Map<string, string>, manifest: Map<string, any>, password = ""): ParseResult {
-    const lexer = new Lexer();
-    const parser = new Parser();
-    const preprocessor = new PP.Preprocessor();
-    const allStatements = new Array<Stmt.Statement>();
-    const lib = new Map<string, string>();
-    let tokens: Token[] = [];
-    lexer.onError(logError);
-    parser.onError(logError);
-    let exitReason = AppExitReason.FINISHED;
-    for (let [path, code] of sourceMap) {
-        const scanResults = lexer.scan(code, path);
-        if (scanResults.errors.length > 0) {
-            exitReason = AppExitReason.CRASHED;
-            break;
-        }
-        let preprocessorResults = preprocessor.preprocess(scanResults.tokens, manifest);
-        if (preprocessorResults.errors.length > 0) {
-            exitReason = AppExitReason.CRASHED;
-            break;
-        }
-        if (password.length > 0) {
-            tokens = tokens.concat(preprocessorResults.processedTokens);
-            continue;
-        }
-        const parseResults = parser.parse(preprocessorResults.processedTokens);
-        if (parseResults.errors.length > 0) {
-            exitReason = AppExitReason.CRASHED;
-            break;
-        }
-        parseLibraries(parseResults, lib, manifest);
-        allStatements.push(...parseResults.statements);
-    }
-    if (password.length === 0) {
-        for (const [key, value] of lib) {
-            if (value !== "") {
-                sourceMap.set(key, value);
-                const libScan = lexer.scan(value, key);
-                const libParse = parser.parse(libScan.tokens);
-                allStatements.push(...libParse.statements);
-            }
-        }
-    }
-    for (const [lexeme, count] of parser.stats) {
-        stats.set(lexeme, count.size);
-    }
-    return {
-        exitReason: exitReason,
-        tokens: tokens,
-        statements: allStatements,
-    };
-}
-
-/**
->>>>>>> a82736f1
  * Parse and Execute a set of BrightScript source code files.
  * @param interpreter an interpreter to use when executing the source code.
  * @param sourceMap Map with the source code files content.
@@ -781,14 +711,14 @@
         // Update Source Map with the SceneGraph components (if exists)
         if (BrsTypes.rootObjects.nodeDefMap?.size) {
             const components = BrsTypes.rootObjects.nodeDefMap;
-            Array.from(components.values()).forEach((component: ComponentDefinition) => {
-                component.scripts.forEach((script) => {
+            for (const component of components.values()) {
+                for (const script of component.scripts) {
                     const sourcePath = script.uri ?? script.xmlPath;
                     if (sourcePath && script.content?.length) {
                         sourceMap.set(sourcePath, script.content);
                     }
-                });
-            });
+                }
+            }
         }
         // Execute the BrightScript code
         exitReason = await executeApp(interpreter, parseResult.statements, payload, sourceMap);
@@ -842,65 +772,6 @@
 }
 
 /**
-<<<<<<< HEAD
-=======
- * Fun to parse the decoded tokens and return the statements to be executed.
- * @param interpreter an interpreter to use when executing the source code.
- * @param decodedTokens a Map with the decoded tokens to parse.
- *
- * @returns the parsed statements array.
- */
-function parseDecodedTokens(interpreter: Interpreter, decodedTokens: Map<string, any>) {
-    const lexer = new Lexer();
-    const parser = new Parser();
-    const allStatements = new Array<Stmt.Statement>();
-    const lib = new Map<string, string>();
-    lexer.onError(logError);
-    parser.onError(logError);
-    let tokens: Token[] = [];
-    for (let [, value] of decodedTokens) {
-        const token: any = value;
-        if (token.literal) {
-            if (token.kind === "Integer") {
-                const literal: number = token.literal.value;
-                token.literal = new BrsTypes.Int32(literal);
-            } else if (token.kind === "LongInteger") {
-                const literal: number = token.literal.value;
-                token.literal = new BrsTypes.Int64(literal);
-            } else if (token.kind === "Double") {
-                const literal: number = token.literal.value;
-                token.literal = new BrsTypes.Double(literal);
-            } else if (token.kind === "Float") {
-                const literal: number = token.literal.value;
-                token.literal = new BrsTypes.Float(literal);
-            } else if (token.kind === "String") {
-                const literal: string = token.literal.value;
-                token.literal = new BrsTypes.BrsString(literal);
-            }
-        }
-        tokens.push(token);
-        if (token.kind === "Eof") {
-            const parseResults = parser.parse(tokens);
-            if (parseResults.errors.length > 0 || parseResults.statements.length === 0) {
-                throw new Error("Error parsing the tokens!");
-            }
-            parseLibraries(parseResults, lib, interpreter.manifest);
-            allStatements.push(...parseResults.statements);
-            tokens = [];
-        }
-    }
-    for (const [key, value] of lib) {
-        if (value !== "") {
-            const libScan = lexer.scan(value, key);
-            const libParse = parser.parse(libScan.tokens);
-            allStatements.push(...libParse.statements);
-        }
-    }
-    return allStatements;
-}
-
-/**
->>>>>>> a82736f1
  * Execute the BrightScript code using the provided interpreter and parsed statements.
  * @param interpreter the interpreter instance to use.
  * @param statements the parsed BrightScript code to execute.
