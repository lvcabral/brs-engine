/*---------------------------------------------------------------------------------------------
 *  BrightScript Engine (https://github.com/lvcabral/brs-engine)
 *
 *  Copyright (c) 2019-2025 Marcelo Lv Cabral. All Rights Reserved.
 *
 *  Licensed under the MIT License. See LICENSE in the repository root for license information.
 *--------------------------------------------------------------------------------------------*/
import { ExecutionOptions, Interpreter } from "./interpreter";
import {
    AppExitReason,
    PkgFilePath,
    AppPayload,
    DeviceInfo,
    dataBufferIndex,
    dataBufferSize,
    defaultDeviceInfo,
    parseManifest,
    isAppPayload,
    TaskPayload,
    isTaskPayload,
} from "./common";
import { Lexeme, Lexer, Token } from "./lexer";
import { Parser, Stmt } from "./parser";
import {
    ComponentDefinition,
    getComponentDefinitionMap,
    getInterpreterWithSubEnvs,
} from "./scenegraph";
import { lexParseSync, parseDecodedTokens } from "./LexerParser";
import * as PP from "./preprocessor";
import * as BrsTypes from "./brsTypes";
import * as path from "path";
import * as xml2js from "xml2js";
import * as crypto from "crypto";
import * as fs from "fs";
import { encode, decode } from "@msgpack/msgpack";
import { zlibSync, unzlibSync } from "fflate";
import packageInfo from "../../package.json";
import { BrsDevice } from "./device/BrsDevice";
import { configureFileSystem } from "./device/FileSystem";
import { BrsError, logError, RuntimeError, RuntimeErrorDetail } from "./error/BrsError";

export * as lexer from "./lexer";
export * as parser from "./parser";
export * as stdlib from "./stdlib";
export * as netlib from "./interpreter/Network";
export { BrsTypes as types };
export { PP as preprocessor };
export { Preprocessor } from "./preprocessor/Preprocessor";
export { Interpreter } from "./interpreter";
export { Environment, Scope } from "./interpreter/Environment";
export { BrsDevice } from "./device/BrsDevice";
export { lexParseSync } from "./LexerParser";
export const bscs = new Map<string, number>();
export const stats = new Map<Lexeme, number>();
export const terminateReasons = ["debug-exit", "end-statement"];

const algorithm = "aes-256-ctr";

/// #if BROWSER
if (typeof onmessage !== "undefined") {
    // Worker event that is triggered by postMessage() calls from the API library
    onmessage = function (event: MessageEvent) {
        if (isAppPayload(event.data)) {
            executeFile(event.data);
        } else if (isTaskPayload(event.data)) {
            console.log("Task payload received: ", event.data.taskData.name);
            executeTask(event.data);
        } else if (typeof event.data === "string" && event.data === "getVersion") {
            postMessage(`version,${packageInfo.version}`);
        } else if (event.data instanceof ArrayBuffer || event.data instanceof SharedArrayBuffer) {
            // Setup Control Shared Array
            BrsDevice.setSharedArray(new Int32Array(event.data));
        } else {
            postMessage(`warning,[worker] Invalid message received: ${event.data}`);
        }
    };
}
/// #else
/**
 * Support postMessage when not running as Worker.
 * @param messageCallback function that will receive and process the messages.
 * @returns void.
 */
declare global {
    function postMessage(message: any, options?: any): void;
}

/**
 * Default implementation of the callback, only handles console messages
 * @param message the message to front-end
 */
const arrayLength = dataBufferIndex + dataBufferSize;
const sharedBuffer = new SharedArrayBuffer(Int32Array.BYTES_PER_ELEMENT * arrayLength);
const sharedArray = new Int32Array(sharedBuffer);
sharedArray.fill(-1);
BrsDevice.setSharedArray(sharedArray);

globalThis.postMessage = (message: any) => {
    if (typeof message === "string") {
        const mType = message.split(",")[0];
        if (mType === "print") {
            process.stdout.write(message.slice(6));
        } else if (mType === "warning") {
            console.warn(message.slice(8).trimEnd());
        } else if (mType === "error") {
            console.error(message.slice(6).trimEnd());
        }
    }
};

/**
 * Setup the callback function to handle messages from interpreter
 * @param messageCallback callback function to handle messages from interpreter
 * @param sharedBuffer shared buffer to control the interpreter
 */
export function registerCallback(messageCallback: any, sharedBuffer?: SharedArrayBuffer) {
    if (typeof onmessage === "undefined") {
        globalThis.postMessage = messageCallback;
        if (sharedBuffer) {
            BrsDevice.setSharedArray(new Int32Array(sharedBuffer));
        }
    }
}

/**
 * Returns a new instance of the Interpreter for REPL
 *
 */
export async function getReplInterpreter(payload: Partial<AppPayload>) {
    if (!payload.device?.assets) {
        postMessage("error,Invalid REPL configuration: Missing assets");
        return null;
    }
    try {
        await configureFileSystem(payload.device.assets, payload.pkgZip, payload.extZip);
    } catch (err: any) {
        postMessage(`error,Error mounting File System: ${err.message}`);
        return null;
    }
    const replInterpreter = new Interpreter({
        root: payload.root,
        ext: payload.extZip ? undefined : payload.ext,
    });
    replInterpreter.onError(logError);
    if (payload.device) {
        if (payload.device.registry?.size) {
            BrsDevice.setRegistry(payload.device.registry);
        }
        setupDeviceData(payload.device);
    }
    return replInterpreter;
}

/**
 * Runs an arbitrary string of BrightScript code.
 * @param contents the BrightScript code to lex, parse and interpret.
 * @param interpreter an interpreter to use when executing `contents`. Required
 *                    for `repl` to have persistent state between user inputs.
 */
export function executeLine(contents: string, interpreter: Interpreter) {
    const lexer = new Lexer();
    const parser = new Parser();
    lexer.onError(logError);
    parser.onError(logError);

    const scanResults = lexer.scan(contents, "REPL");
    if (scanResults.errors.length > 0) {
        return;
    }
    const parseResults = parser.parse(scanResults.tokens);
    if (parseResults.errors.length > 0) {
        return;
    }
    if (parseResults.statements.length === 0) {
        return;
    }
    try {
        const results = interpreter.exec(parseResults.statements);
        results.forEach((result) => {
            if (result !== BrsTypes.BrsInvalid.Instance) {
                postMessage(`print,${result.toString()}`);
            }
        });
    } catch (err: any) {
        if (!(err instanceof BrsError)) {
            postMessage(`error,Interpreter execution error: ${err.message}`);
        }
    }
}

/**
 * Create the payload to run the app with the provided files.
 * @param files Code files to be executed
 * @param customDeviceData optional object with device info data
 * @param root optional root path for the interpreter
 *
 * @returns object with the payload to run the app.
 */
export async function createPayloadFromFiles(
    files: string[],
    customDeviceData?: Partial<DeviceInfo>,
    deepLink?: Map<string, string>,
    root?: string,
    ext?: string
): Promise<AppPayload> {
    const paths: PkgFilePath[] = [];
    const source: string[] = [];
    let manifest: Map<string, string> | undefined;

    let id = 0;
    files.forEach((filePath) => {
        if (root) {
            filePath = path.join(root, filePath);
        }
        const fileName = path.basename(filePath) ?? filePath;
        const fileExt = fileName.split(".").pop();
        if (fileExt?.toLowerCase() === "brs" && fs.existsSync(filePath)) {
            const sourceCode = fs.readFileSync(filePath);
            if (sourceCode.length > 0) {
                source.push(sourceCode.toString());
                paths.push({ id: id, url: `source/${fileName}`, type: "source" });
                id++;
            }
        } else if (fileName === "manifest" && fs.existsSync(filePath)) {
            const fileData = fs.readFileSync(filePath);
            if (fileData.length > 0) {
                manifest = parseManifest(fileData.toString());
            }
        }
    });
    if (id === 0) {
        throw new Error("Invalid or inexistent file(s)!");
    }
    const deviceData = customDeviceData
        ? Object.assign(defaultDeviceInfo, customDeviceData)
        : defaultDeviceInfo;
<<<<<<< HEAD
    if (!deviceData.fonts || deviceData.fonts.size === 0) {
        deviceData.fonts = getFonts(deviceData.fontPath, deviceData.defaultFont, deviceData.sgFont);
    }
=======
>>>>>>> 6ec9626e
    if (root && !manifest && fs.existsSync(path.join(root, "manifest"))) {
        const fileData = fs.readFileSync(path.join(root, "manifest"));
        if (fileData) {
            manifest = parseManifest(fileData.toString());
        }
    }
    if (deviceData.assets.byteLength === 0) {
        deviceData.assets = fs.readFileSync(
            path.join(__dirname, "../browser/assets/common.zip")
        )?.buffer;
    }
    if (manifest === undefined) {
        manifest = new Map();
        manifest.set("title", "BRS App");
        manifest.set("major_version", "0");
        manifest.set("minor_version", "0");
        manifest.set("build_version", "0");
        manifest.set("splash_min_time", "0");
    }
    const payload: AppPayload = {
        device: deviceData,
        launchTime: Date.now(),
        manifest: manifest,
        deepLink: deepLink ?? new Map(),
        paths: paths,
        source: source,
        root: root,
    };

    // Load the external storage if provided
    if (ext && fs.existsSync(ext)) {
        if (fs.statSync(ext).isDirectory()) {
            payload.ext = ext;
        } else {
            payload.extZip = new Uint8Array(fs.readFileSync(ext)).buffer;
        }
    }
    return payload;
}
<<<<<<< HEAD

/**
 * Get the fonts map for the device.
 * @param fontPath a string with the font path.
 * @param fontFamily a string with the font family name.
 *
 * @returns a Map with the fonts.
 */

export function getFonts(fontPath: string, fontFamily: string, sgFamily: string) {
    const fonts = new Map();
    const fontsPath = path.join(__dirname, fontPath, fontFamily);
    const sgFontsPath = path.join(__dirname, fontPath, sgFamily);
    try {
        fonts.set(`${fontFamily}-Regular`, fs.readFileSync(`${fontsPath}-Regular.ttf`));
        fonts.set(`${fontFamily}-Bold`, fs.readFileSync(`${fontsPath}-Bold.ttf`));
        fonts.set(`${fontFamily}-Italic`, fs.readFileSync(`${fontsPath}-Italic.ttf`));
        fonts.set(`${fontFamily}-BoldItalic`, fs.readFileSync(`${fontsPath}-BoldItalic.ttf`));
        fonts.set(`${sgFamily}-Regular`, fs.readFileSync(`${sgFontsPath}-Regular.ttf`));
        fonts.set(`${sgFamily}-SemiBold`, fs.readFileSync(`${sgFontsPath}-SemiBold.ttf`));
    } catch (err: any) {
        postMessage(`error,Error loading fonts: ${err.message}`);
    }
    return fonts;
}
=======
>>>>>>> 6ec9626e
/// #endif

/**
 * Runs a Brightscript app with full zip folder structure.
 * @param payload with the source code, manifest and all the assets of the app.
 * @param customOptions optional object with the output streams.
 *
 * @returns RunResult with the end reason and (optionally) the encrypted data.
 */

export async function executeFile(
    payload: AppPayload,
    customOptions?: Partial<ExecutionOptions>
): Promise<RunResult> {
    const options = {
        ...{
            entryPoint: payload.device.entryPoint ?? true,
            stopOnCrash: payload.device.debugOnCrash ?? false,
            root: payload.root,
            ext: payload.extZip ? undefined : payload.ext,
        },
        ...customOptions,
    };
    bscs.clear();
    stats.clear();
    // Setup the File System
    try {
<<<<<<< HEAD
        await configureFileSystem(payload.pkgZip, payload.extZip);
        if (options.root) {
            BrsDevice.fileSystem.setRoot(options.root);
        }
        if (options.ext) {
            BrsDevice.fileSystem.setExt(options.ext);
        }
=======
        await configureFileSystem(payload.device.assets, payload.pkgZip, payload.extZip);
>>>>>>> 6ec9626e
    } catch (err: any) {
        postMessage(`error,Error mounting File System: ${err.message}`);
        return { exitReason: AppExitReason.CRASHED };
    }
    // Look for SceneGraph components
    const components = await getComponentDefinitionMap(BrsDevice.fileSystem, []);
    // Create the interpreter
    let interpreter: Interpreter;
    if (components.size > 0) {
        interpreter = await getInterpreterWithSubEnvs(components, payload.manifest, options);
    } else {
        interpreter = new Interpreter(options);
    }
    // Process Payload Content
    const sourceResult = setupPayload(interpreter, payload);
    // Run the BrightScript app
    BrsDevice.lastKeyTime = Date.now();
    let result: RunResult;
    if (sourceResult.pcode && sourceResult.iv) {
        result = await runEncrypted(interpreter, sourceResult, payload);
    } else {
        result = await runSource(interpreter, sourceResult.sourceMap, payload);
    }
    if (!result.cipherText) {
        postMessage(`end,${result.exitReason}`);
    }
    return result;
}

export async function executeTask(payload: TaskPayload, customOptions?: Partial<ExecutionOptions>) {
    const options = {
        ...{
            entryPoint: false,
            stopOnCrash: payload.device.debugOnCrash ?? false,
            root: payload.root,
            ext: payload.extZip ? undefined : payload.ext,
        },
        ...customOptions,
    };
    stats.clear();
    // Setup the File System
    try {
        await configureFileSystem(payload.pkgZip, payload.extZip);
        if (options.root) {
            BrsDevice.fileSystem.setRoot(options.root);
        }
        if (options.ext) {
            BrsDevice.fileSystem.setExt(options.ext);
        }
    } catch (err: any) {
        postMessage(`error,Error mounting File System: ${err.message}`);
        return;
    }
    // Look for SceneGraph components
    const components = await getComponentDefinitionMap(BrsDevice.fileSystem, []);
    // Create the interpreter
    let interpreter: Interpreter;
    if (components.size > 0) {
        interpreter = await getInterpreterWithSubEnvs(components, payload.manifest, options);
    } else {
        postMessage(`warning,No SceneGraph components found!`);
        return;
    }
    interpreter.setManifest(payload.manifest);
    if (payload.device.registry?.size) {
        BrsDevice.setRegistry(payload.device.registry);
    }
    setupDeviceData(payload.device);
    setupTranslations(interpreter);
    console.log(
        "Calling Task in new Worker: ",
        payload.taskData.name,
        payload.taskData.m.top.functionname
    );
    interpreter.execTask(payload);
    if (BrsDevice.isDevMode) {
        postMessage(`debug,Task ${payload.taskData.name} is done.`);
    }
}

/**
 * Setup the interpreter with the provided payload.
 * @param interpreter The interpreter instance to setup
 * @param payload with the source code, manifest and all the assets of the app.
 *
 * @returns a SourceResult object with the source map or the pcode data.
 */

interface SourceResult {
    sourceMap: Map<string, string>;
    pcode?: Buffer;
    iv?: string;
}

function setupPayload(interpreter: Interpreter, payload: AppPayload): SourceResult {
    interpreter.setManifest(payload.manifest);
    if (payload.device.registryBuffer) {
        BrsDevice.setRegistry(payload.device.registryBuffer);
    } else if (payload.device.registry?.size) {
        BrsDevice.setRegistry(payload.device.registry);
    }
    setupDeviceData(payload.device);
    setupTranslations(interpreter);
    return setupPackageFiles(payload);
}

interface SerializedPCode {
    [pcode: string]: Token[];
}

/**
 * Process the application input parameters including deep links
 * @param deepLinkMap Map with parameters.
 * @param splashTime elapsed splash time (in milliseconds).
 *
 * @returns an array of parameters in AA member format.
 */
function setupInputParams(
    deepLinkMap: Map<string, string>,
    splashTime: number
): BrsTypes.RoAssociativeArray {
    const inputMap = new Map([
        ["instant_on_run_mode", "foreground"],
        ["lastExitOrTerminationReason", AppExitReason.UNKNOWN],
        ["source", "auto-run-dev"],
        ["splashTime", splashTime.toString()],
    ]);
    deepLinkMap.forEach((value, key) => {
        inputMap.set(key, value);
    });
    return BrsTypes.toAssociativeArray(inputMap);
}

/**
 * Updates the interpreter DeviceInfo Map with the provided data and
 * initializes the common: file system with device internal libraries.
 * @param device object with device info data
 */
function setupDeviceData(device: DeviceInfo) {
    Object.keys(device).forEach((key) => {
        if (key !== "registry" && key !== "assets") {
            if (key === "developerId") {
                // Prevent the developerId from having dots to avoid issues with the registry persistence
                BrsDevice.deviceInfo.set(key, device[key].replace(".", ":"));
            }
            BrsDevice.deviceInfo.set(key, device[key]);
        }
    });
<<<<<<< HEAD
    // Internal Libraries
    const fsys = BrsDevice.fileSystem;
    if (fsys) {
        fsys.mkdirSync("common:/LibCore");
        fsys.mkdirSync("common:/LibCore/v30");
        fsys.writeFileSync("common:/LibCore/v30/bslCore.brs", bslCore);
        fsys.writeFileSync("common:/LibCore/v30/bslDefender.brs", bslDefender);
        fsys.mkdirSync("common:/roku_ads");
        fsys.writeFileSync("common:/roku_ads/Roku_Ads.brs", Roku_Ads);
        fsys.mkdirSync("common:/roku_browser");
        fsys.writeFileSync("common:/roku_browser/RokuBrowser.brs", RokuBrowser);
    }
}

/**
 * Updates the interpreter `common:` volume with device internal fonts.
 * @param device object with device info data
 */
function setupDeviceFonts(device: DeviceInfo) {
    const family = device.defaultFont;
    const sgFamily = device.sgFont;
    const fontPath = device.fontPath ?? "../fonts/";

    const fsys = BrsDevice.fileSystem;
    if (!fsys?.existsSync("common:/")) {
        postMessage("error,Common file system not found");
        return;
    }
    fsys.mkdirSync("common:/Fonts");
    if (typeof XMLHttpRequest !== "undefined") {
        // Running as a Worker in the browser, download the fonts
        const fonts = new Map();
        const rType = "arraybuffer";
        fonts.set(`${family}-Regular`, download(`${fontPath}${family}-Regular.ttf`, rType));
        fonts.set(`${family}-Bold`, download(`${fontPath}${family}-Bold.ttf`, rType));
        fonts.set(`${family}-Italic`, download(`${fontPath}${family}-Italic.ttf`, rType));
        fonts.set(`${family}-BoldItalic`, download(`${fontPath}${family}-BoldItalic.ttf`, rType));
        fonts.set(`${sgFamily}-Regular`, download(`${fontPath}${sgFamily}-Regular.ttf`, rType));
        fonts.set(`${sgFamily}-SemiBold`, download(`${fontPath}${sgFamily}-SemiBold.ttf`, rType));
        device.fonts = fonts;
    }
    device.fonts?.forEach((value, key) => {
        if (value) {
            fsys.writeFileSync(`common:/Fonts/${key}.ttf`, Buffer.from(value));
        } else {
            postMessage(`warning,Font file not found: ${key}.ttf`);
        }
    });
=======
>>>>>>> 6ec9626e
}

/**
 * Updates the interpreter pkg: file system with the provided package files and
 * loads the translation data based on the configured locale.
 * @param payload with the source code, manifest and all the assets of the app.
 *
 * @returns a SourceResult object with the source map or the pcode data.
 */
function setupPackageFiles(payload: AppPayload): SourceResult {
    const result: SourceResult = { sourceMap: new Map<string, string>() };
    const fsys = BrsDevice.fileSystem;
    if (!fsys || !Array.isArray(payload.paths)) {
        return result;
    }
    for (let filePath of payload.paths) {
        try {
            if (filePath.type === "pcode" && fsys.existsSync(`pkg:/${filePath.url}`)) {
                if (filePath.id === 0) {
                    result.pcode = fsys.readFileSync(`pkg:/${filePath.url}`);
                } else {
                    result.iv = fsys.readFileSync(`pkg:/${filePath.url}`, "utf8");
                }
            } else if (filePath.type === "source" && Array.isArray(payload.source)) {
                result.sourceMap.set(filePath.url, payload.source[filePath.id]);
            } else if (filePath.type === "source" && fsys.existsSync(`pkg:/${filePath.url}`)) {
                result.sourceMap.set(
                    filePath.url,
                    fsys.readFileSync(`pkg:/${filePath.url}`, "utf8")
                );
            }
        } catch (err: any) {
            postMessage(`error,Error accessing file ${filePath.url} - ${err.message}`);
        }
    }
    return result;
}

/**
 * Load the translations data based on the configured locale.
 * @param interpreter the Interpreter instance to update
 */

function setupTranslations(interpreter: Interpreter) {
    let xmlText = "";
    let trType = "";
    let trTarget = "";
    const locale = BrsDevice.deviceInfo.get("locale") || "en_US";
    try {
        const fsys = BrsDevice.fileSystem;
        if (fsys?.existsSync(`pkg:/locale/${locale}/translations.ts`)) {
            xmlText = fsys.readFileSync(`pkg:/locale/${locale}/translations.ts`, "utf8");
            trType = "TS";
            trTarget = "translation";
        } else if (fsys?.existsSync(`pkg:/locale/${locale}/translations.xml`)) {
            xmlText = fsys.readFileSync(`pkg:/locale/${locale}/translations.xml`, "utf8");
            trType = "xliff";
            trTarget = "target";
        }
        if (trType !== "") {
            let xmlOptions: xml2js.OptionsV2 = { explicitArray: false };
            let xmlParser = new xml2js.Parser(xmlOptions);
            xmlParser.parseString(xmlText, function (err: Error | null, parsed: any) {
                if (err) {
                    postMessage(`error,Error parsing XML: ${err.message}`);
                } else if (parsed) {
                    if (Object.keys(parsed).length > 0) {
                        let trArray;
                        if (trType === "TS") {
                            trArray = parsed["TS"]["context"]["message"];
                        } else {
                            trArray = parsed["xliff"]["file"]["body"]["trans-unit"];
                        }
                        if (trArray instanceof Array) {
                            trArray.forEach((item) => {
                                if (item["source"]) {
                                    interpreter.translations.set(item["source"], item[trTarget]);
                                }
                            });
                        }
                    }
                } else {
                    postMessage("error,Error parsing translation XML: Empty input");
                }
            });
        }
    } catch (err: any) {
        const badPath = `pkg:/locale/${locale}/`;
        postMessage(`error,Invalid path: ${badPath} - ${err.message}`);
    }
}

/**
 * Parse and Execute a set of BrightScript source code files.
 * @param interpreter an interpreter to use when executing the source code.
 * @param sourceMap Map with the source code files content.
 * @param payload with the source code, manifest and all the assets of the app.
 *
 * @returns RunResult with the end reason and (optionally) the encrypted data.
 */
export interface RunResult {
    exitReason: AppExitReason;
    cipherText?: Uint8Array;
    iv?: string;
}
async function runSource(
    interpreter: Interpreter,
    sourceMap: Map<string, string>,
    payload: AppPayload
): Promise<RunResult> {
    const password = payload.password ?? "";
    const parseResult = lexParseSync(
        BrsDevice.fileSystem,
        interpreter.manifest,
        sourceMap,
        password,
        stats
    );
    let exitReason = parseResult.exitReason;
    if (exitReason !== AppExitReason.CRASHED) {
        if (password.length > 0) {
            const tokens = parseResult.tokens;
            const iv = crypto.randomBytes(12).toString("base64");
            const cipher = crypto.createCipheriv(algorithm, password, iv);
            const deflated = zlibSync(encode({ pcode: tokens }));
            const source = Buffer.from(deflated);
            const cipherText = Buffer.concat([cipher.update(source), cipher.final()]);
            return { exitReason: AppExitReason.PACKAGED, cipherText: cipherText, iv: iv };
        }
        // Update Source Map with the SceneGraph components (if exists)
        if (interpreter.environment.nodeDefMap?.size) {
            const components = interpreter.environment.nodeDefMap;
            Array.from(components.values()).forEach((component: ComponentDefinition) => {
                component.scripts.forEach((script) => {
                    const sourcePath = script.uri ?? script.xmlPath;
                    if (sourcePath && script.content?.length) {
                        sourceMap.set(sourcePath, script.content);
                    }
                });
            });
        }
        // Execute the BrightScript code
        exitReason = await executeApp(interpreter, parseResult.statements, payload, sourceMap);
    }
    return { exitReason: exitReason };
}

/**
 * Decode and run an encrypted package of BrightScript code.
 * @param interpreter an interpreter to use when executing `contents`. Required
 *                    for `repl` to have persistent state between user inputs.
 * @param sourceResult with the pcode data and iv.
 * @param payload with the source code, manifest and all the assets of the app.
 *
 * @returns RunResult with the exit reason.
 */
async function runEncrypted(
    interpreter: Interpreter,
    sourceResult: SourceResult,
    payload: AppPayload
): Promise<RunResult> {
    const password = payload.password ?? "";
    let decodedTokens: Map<string, any>;
    // Decode Encrypted Parsed Code
    try {
        if (password.length > 0 && sourceResult.pcode && sourceResult.iv) {
            const decipher = crypto.createDecipheriv(algorithm, password, sourceResult.iv);
            const inflated = unzlibSync(
                Buffer.concat([decipher.update(sourceResult.pcode), decipher.final()])
            );
            const spcode = decode(inflated) as SerializedPCode;
            if (spcode) {
                decodedTokens = new Map(Object.entries(spcode.pcode));
            } else {
                return { exitReason: AppExitReason.INVALID };
            }
        } else {
            return { exitReason: AppExitReason.PASSWORD };
        }
    } catch (err: any) {
        postMessage(`error,Error unpacking the app: ${err.message}`);
        return { exitReason: AppExitReason.UNPACK };
    }
    // Execute the decrypted source code
    try {
        const allStatements = parseDecodedTokens(
            BrsDevice.fileSystem,
            interpreter.manifest,
            decodedTokens
        );
        const exitReason = await executeApp(interpreter, allStatements, payload);
        return { exitReason: exitReason };
    } catch (err: any) {
        postMessage(`error,Error executing the app: ${err.message}`);
        return { exitReason: AppExitReason.CRASHED };
    }
}

/**
 * Execute the BrightScript code using the provided interpreter and parsed statements.
 * @param interpreter the interpreter instance to use.
 * @param statements the parsed BrightScript code to execute.
 * @param payload with the source code, manifest and all the assets of the app.
 * @param sourceMap optional map with the source code files content.
 *
 * @returns the exit reason.
 */
async function executeApp(
    interpreter: Interpreter,
    statements: Stmt.Statement[],
    payload: AppPayload,
    sourceMap?: Map<string, string>
) {
    let exitReason: AppExitReason = AppExitReason.FINISHED;
    try {
        let splashMinTime = parseInt(payload.manifest.get("splash_min_time") ?? "");
        if (isNaN(splashMinTime)) {
            splashMinTime = 1600; // Roku default value
        }
        let splashTime = Date.now() - payload.launchTime;
        if (splashTime < splashMinTime) {
            await new Promise((r) => setTimeout(r, splashMinTime - splashTime));
            splashTime = splashMinTime;
        }
        const inputParams = setupInputParams(payload.deepLink, splashTime);
        interpreter.exec(statements, sourceMap, inputParams);
    } catch (err: any) {
        exitReason = AppExitReason.FINISHED;
        if (!terminateReasons.includes(err.message)) {
            if (interpreter.options.post ?? true) {
                postMessage(`error,${err.message}`);
            } else {
                interpreter.options.stderr.write(err.message);
            }
            exitReason = AppExitReason.CRASHED;
            const runtimeError = err.cause;
            if (
                runtimeError &&
                runtimeError instanceof RuntimeError &&
                runtimeError.errorDetail === RuntimeErrorDetail.MemberFunctionNotFound
            ) {
                exitReason = AppExitReason.UNKFUNC;
            }
        }
    }
    return exitReason;
<<<<<<< HEAD
=======
}

/**
 * Evaluates parsed BrightScript code and add Libraries source
 * @param parseResults ParseResults object with the parsed code
 * @param lib Collection with the libraries source code
 * @param manifest Map with the manifest data
 */
function parseLibraries(
    parseResults: ParseResults,
    lib: Map<string, string>,
    manifest: Map<string, any>
) {
    const fsys = BrsDevice.fileSystem;
    // Initialize Libraries on first run
    if (!lib.has("v30/bslDefender.brs")) {
        lib.set("v30/bslDefender.brs", "");
        lib.set("v30/bslCore.brs", "");
        lib.set("Roku_Ads.brs", "");
        lib.set("RokuBrowser.brs", "");
    }
    // Check for Libraries and add to the collection
    if (parseResults.libraries.get("v30/bslDefender.brs") === true) {
        lib.set(
            "v30/bslDefender.brs",
            fsys.readFileSync("common:/LibCore/v30/bslDefender.brs", "utf8")
        );
        lib.set("v30/bslCore.brs", fsys.readFileSync("common:/LibCore/v30/bslCore.brs", "utf8"));
    } else if (parseResults.libraries.get("v30/bslCore.brs") === true) {
        lib.set("v30/bslCore.brs", fsys.readFileSync("common:/LibCore/v30/bslCore.brs", "utf8"));
    }
    if (
        parseResults.libraries.get("Roku_Ads.brs") === true &&
        manifest.get("bs_libs_required")?.includes("roku_ads_lib")
    ) {
        lib.set("Roku_Ads.brs", fsys.readFileSync("common:/roku_ads/Roku_Ads.brs", "utf8"));
    }
    if (
        parseResults.libraries.get("RokuBrowser.brs") === true &&
        manifest.get("bs_libs_required")?.includes("Roku_Browser")
    ) {
        lib.set(
            "RokuBrowser.brs",
            fsys.readFileSync("common:/roku_browser/RokuBrowser.brs", "utf8")
        );
    }
}

/**
 * Logs a detected BRS error to the renderer process.
 * @param err the error to log
 */
function logError(err: BrsError) {
    postMessage(`error,${err.format()}`);
>>>>>>> 6ec9626e
}<|MERGE_RESOLUTION|>--- conflicted
+++ resolved
@@ -235,12 +235,6 @@
     const deviceData = customDeviceData
         ? Object.assign(defaultDeviceInfo, customDeviceData)
         : defaultDeviceInfo;
-<<<<<<< HEAD
-    if (!deviceData.fonts || deviceData.fonts.size === 0) {
-        deviceData.fonts = getFonts(deviceData.fontPath, deviceData.defaultFont, deviceData.sgFont);
-    }
-=======
->>>>>>> 6ec9626e
     if (root && !manifest && fs.existsSync(path.join(root, "manifest"))) {
         const fileData = fs.readFileSync(path.join(root, "manifest"));
         if (fileData) {
@@ -280,34 +274,6 @@
     }
     return payload;
 }
-<<<<<<< HEAD
-
-/**
- * Get the fonts map for the device.
- * @param fontPath a string with the font path.
- * @param fontFamily a string with the font family name.
- *
- * @returns a Map with the fonts.
- */
-
-export function getFonts(fontPath: string, fontFamily: string, sgFamily: string) {
-    const fonts = new Map();
-    const fontsPath = path.join(__dirname, fontPath, fontFamily);
-    const sgFontsPath = path.join(__dirname, fontPath, sgFamily);
-    try {
-        fonts.set(`${fontFamily}-Regular`, fs.readFileSync(`${fontsPath}-Regular.ttf`));
-        fonts.set(`${fontFamily}-Bold`, fs.readFileSync(`${fontsPath}-Bold.ttf`));
-        fonts.set(`${fontFamily}-Italic`, fs.readFileSync(`${fontsPath}-Italic.ttf`));
-        fonts.set(`${fontFamily}-BoldItalic`, fs.readFileSync(`${fontsPath}-BoldItalic.ttf`));
-        fonts.set(`${sgFamily}-Regular`, fs.readFileSync(`${sgFontsPath}-Regular.ttf`));
-        fonts.set(`${sgFamily}-SemiBold`, fs.readFileSync(`${sgFontsPath}-SemiBold.ttf`));
-    } catch (err: any) {
-        postMessage(`error,Error loading fonts: ${err.message}`);
-    }
-    return fonts;
-}
-=======
->>>>>>> 6ec9626e
 /// #endif
 
 /**
@@ -335,17 +301,13 @@
     stats.clear();
     // Setup the File System
     try {
-<<<<<<< HEAD
-        await configureFileSystem(payload.pkgZip, payload.extZip);
+        await configureFileSystem(payload.device.assets, payload.pkgZip, payload.extZip);
         if (options.root) {
             BrsDevice.fileSystem.setRoot(options.root);
         }
         if (options.ext) {
             BrsDevice.fileSystem.setExt(options.ext);
         }
-=======
-        await configureFileSystem(payload.device.assets, payload.pkgZip, payload.extZip);
->>>>>>> 6ec9626e
     } catch (err: any) {
         postMessage(`error,Error mounting File System: ${err.message}`);
         return { exitReason: AppExitReason.CRASHED };
@@ -388,7 +350,7 @@
     stats.clear();
     // Setup the File System
     try {
-        await configureFileSystem(payload.pkgZip, payload.extZip);
+        await configureFileSystem(payload.device.assets, payload.pkgZip, payload.extZip);
         if (options.root) {
             BrsDevice.fileSystem.setRoot(options.root);
         }
@@ -494,57 +456,6 @@
             BrsDevice.deviceInfo.set(key, device[key]);
         }
     });
-<<<<<<< HEAD
-    // Internal Libraries
-    const fsys = BrsDevice.fileSystem;
-    if (fsys) {
-        fsys.mkdirSync("common:/LibCore");
-        fsys.mkdirSync("common:/LibCore/v30");
-        fsys.writeFileSync("common:/LibCore/v30/bslCore.brs", bslCore);
-        fsys.writeFileSync("common:/LibCore/v30/bslDefender.brs", bslDefender);
-        fsys.mkdirSync("common:/roku_ads");
-        fsys.writeFileSync("common:/roku_ads/Roku_Ads.brs", Roku_Ads);
-        fsys.mkdirSync("common:/roku_browser");
-        fsys.writeFileSync("common:/roku_browser/RokuBrowser.brs", RokuBrowser);
-    }
-}
-
-/**
- * Updates the interpreter `common:` volume with device internal fonts.
- * @param device object with device info data
- */
-function setupDeviceFonts(device: DeviceInfo) {
-    const family = device.defaultFont;
-    const sgFamily = device.sgFont;
-    const fontPath = device.fontPath ?? "../fonts/";
-
-    const fsys = BrsDevice.fileSystem;
-    if (!fsys?.existsSync("common:/")) {
-        postMessage("error,Common file system not found");
-        return;
-    }
-    fsys.mkdirSync("common:/Fonts");
-    if (typeof XMLHttpRequest !== "undefined") {
-        // Running as a Worker in the browser, download the fonts
-        const fonts = new Map();
-        const rType = "arraybuffer";
-        fonts.set(`${family}-Regular`, download(`${fontPath}${family}-Regular.ttf`, rType));
-        fonts.set(`${family}-Bold`, download(`${fontPath}${family}-Bold.ttf`, rType));
-        fonts.set(`${family}-Italic`, download(`${fontPath}${family}-Italic.ttf`, rType));
-        fonts.set(`${family}-BoldItalic`, download(`${fontPath}${family}-BoldItalic.ttf`, rType));
-        fonts.set(`${sgFamily}-Regular`, download(`${fontPath}${sgFamily}-Regular.ttf`, rType));
-        fonts.set(`${sgFamily}-SemiBold`, download(`${fontPath}${sgFamily}-SemiBold.ttf`, rType));
-        device.fonts = fonts;
-    }
-    device.fonts?.forEach((value, key) => {
-        if (value) {
-            fsys.writeFileSync(`common:/Fonts/${key}.ttf`, Buffer.from(value));
-        } else {
-            postMessage(`warning,Font file not found: ${key}.ttf`);
-        }
-    });
-=======
->>>>>>> 6ec9626e
 }
 
 /**
@@ -791,61 +702,4 @@
         }
     }
     return exitReason;
-<<<<<<< HEAD
-=======
-}
-
-/**
- * Evaluates parsed BrightScript code and add Libraries source
- * @param parseResults ParseResults object with the parsed code
- * @param lib Collection with the libraries source code
- * @param manifest Map with the manifest data
- */
-function parseLibraries(
-    parseResults: ParseResults,
-    lib: Map<string, string>,
-    manifest: Map<string, any>
-) {
-    const fsys = BrsDevice.fileSystem;
-    // Initialize Libraries on first run
-    if (!lib.has("v30/bslDefender.brs")) {
-        lib.set("v30/bslDefender.brs", "");
-        lib.set("v30/bslCore.brs", "");
-        lib.set("Roku_Ads.brs", "");
-        lib.set("RokuBrowser.brs", "");
-    }
-    // Check for Libraries and add to the collection
-    if (parseResults.libraries.get("v30/bslDefender.brs") === true) {
-        lib.set(
-            "v30/bslDefender.brs",
-            fsys.readFileSync("common:/LibCore/v30/bslDefender.brs", "utf8")
-        );
-        lib.set("v30/bslCore.brs", fsys.readFileSync("common:/LibCore/v30/bslCore.brs", "utf8"));
-    } else if (parseResults.libraries.get("v30/bslCore.brs") === true) {
-        lib.set("v30/bslCore.brs", fsys.readFileSync("common:/LibCore/v30/bslCore.brs", "utf8"));
-    }
-    if (
-        parseResults.libraries.get("Roku_Ads.brs") === true &&
-        manifest.get("bs_libs_required")?.includes("roku_ads_lib")
-    ) {
-        lib.set("Roku_Ads.brs", fsys.readFileSync("common:/roku_ads/Roku_Ads.brs", "utf8"));
-    }
-    if (
-        parseResults.libraries.get("RokuBrowser.brs") === true &&
-        manifest.get("bs_libs_required")?.includes("Roku_Browser")
-    ) {
-        lib.set(
-            "RokuBrowser.brs",
-            fsys.readFileSync("common:/roku_browser/RokuBrowser.brs", "utf8")
-        );
-    }
-}
-
-/**
- * Logs a detected BRS error to the renderer process.
- * @param err the error to log
- */
-function logError(err: BrsError) {
-    postMessage(`error,${err.format()}`);
->>>>>>> 6ec9626e
 }