import { ValueKind, BrsInvalid, BrsBoolean, BrsString, Uninitialized, BrsValue, Comparable } from "./BrsType";
import { RoArray } from "./components/RoArray";
import { RoAssociativeArray } from "./components/RoAssociativeArray";
import { RoList } from "./components/RoList";
import { RoByteArray } from "./components/RoByteArray";
import { Int32 } from "./Int32";
import { Int64 } from "./Int64";
import { Float } from "./Float";
import { Double } from "./Double";
import { Callable, StdlibArgument } from "./Callable";
import { BrsComponent } from "./components/BrsComponent";
import { RoString } from "./components/RoString";
import { BrsInterface } from "./interfaces/BrsInterface";
import { RoXMLList } from "./components/RoXMLList";
import { RoXMLElement } from "./components/RoXMLElement";
import { RoPath } from "./components/RoPath";
import { RoInt } from "./components/RoInt";
import { RoFloat } from "./components/RoFloat";
import { RoDouble } from "./components/RoDouble";
import { RoLongInteger } from "./components/RoLongInteger";
import { RoBoolean } from "./components/RoBoolean";
import { RoURLEvent } from "./events/RoURLEvent";
import { RoUniversalControlEvent } from "./events/RoUniversalControlEvent";
import { RoSystemLogEvent } from "./events/RoSystemLogEvent";
import { RoInputEvent } from "./events/RoInputEvent";
import { RoAudioPlayerEvent } from "./events/RoAudioPlayerEvent";
import { RoVideoPlayerEvent } from "./events/RoVideoPlayerEvent";
import { RoTextureRequestEvent } from "./events/RoTextureRequestEvent";
import { RoChannelStoreEvent } from "./events/RoChannelStoreEvent";
import { RoDeviceInfoEvent } from "./events/RoDeviceInfoEvent";
import { RoCECStatusEvent } from "./events/RoCECStatusEvent";
import { RoHdmiStatusEvent } from "./events/RoHdmiStatusEvent";
<<<<<<< HEAD
import { RoSGNodeEvent } from "./events/RoSGNodeEvent";
import { RoSGScreenEvent } from "./events/RoSGScreenEvent";
import { isUnboxable } from "./Boxing";
import { RoSGNode } from "./components/RoSGNode";
import { Global } from "./nodes/Global";
import { Scene } from "./nodes/Scene";
import { Task } from "./nodes/Task";
import { Timer } from "./nodes/Timer";
import { Audio } from "./nodes/Audio";
import { Field } from "./nodes/Field";
import { ComponentDefinition } from "../scenegraph";
import { getNodeType, SGNodeFactory } from "../scenegraph/SGNodeFactory";
import { BrsObjects } from "./components/BrsObjects";
=======
import { isUnboxable } from "./Boxing";
>>>>>>> 1d766033

export * from "./BrsType";
export * from "./Int32";
export * from "./Int64";
export * from "./Float";
export * from "./Double";
export * from "./interfaces/BrsInterface";
export * from "./components/BrsComponent";
export * from "./components/RoArray";
export * from "./components/RoByteArray";
export * from "./components/RoEVPCipher";
export * from "./components/RoEVPDigest";
export * from "./components/RoHMAC";
export * from "./components/RoDeviceCrypto";
export * from "./components/RoList";
export * from "./components/RoAssociativeArray";
export * from "./components/RoDateTime";
export * from "./components/RoTimespan";
export * from "./components/BrsObjects";
export * from "./components/RoFunction";
export * from "./components/RoRegex";
export * from "./components/RoString";
export * from "./components/RoBitmap";
export * from "./components/RoRegion";
export * from "./components/RoScreen";
export * from "./components/RoSprite";
export * from "./components/RoCompositor";
export * from "./components/RoImageMetadata";
export * from "./components/RoMessagePort";
export * from "./components/RoFontRegistry";
export * from "./components/RoFont";
export * from "./components/RoXMLElement";
export * from "./components/RoXMLList";
export * from "./components/RoBoolean";
export * from "./components/RoDouble";
export * from "./components/RoFloat";
export * from "./components/RoInt";
export * from "./components/RoLongInteger";
export * from "./components/RoInvalid";
export * from "./components/RoAppInfo";
export * from "./components/RoAppManager";
export * from "./components/RoPath";
export * from "./components/RoURLTransfer";
export * from "./components/RoHttpAgent";
export * from "./components/RoAudioPlayer";
export * from "./components/RoAudioResource";
export * from "./components/RoAudioMetadata";
export * from "./components/RoVideoPlayer";
export * from "./components/RoInput";
export * from "./components/RoSystemLog";
export * from "./components/RoLocalization";
export * from "./components/RoRegistry";
export * from "./components/RoRegistrySection";
export * from "./components/RoDeviceInfo";
export * from "./components/RoRemoteInfo";
export * from "./components/RoAppMemoryMonitor";
export * from "./components/RoFileSystem";
export * from "./components/RoChannelStore";
export * from "./components/RoSocketAddress";
export * from "./components/RoTextureRequest";
export * from "./components/RoTextureManager";
export * from "./events/RoURLEvent";
export * from "./events/RoInputEvent";
export * from "./events/RoAudioPlayerEvent";
export * from "./events/RoVideoPlayerEvent";
export * from "./events/RoSystemLogEvent";
export * from "./events/RoDeviceInfoEvent";
export * from "./events/RoChannelStoreEvent";
export * from "./events/RoUniversalControlEvent";
export * from "./components/RoSGNode";
export * from "./components/RoSGScreen";
export * from "./events/RoURLEvent";
export * from "./events/RoInputEvent";
export * from "./events/RoAudioPlayerEvent";
export * from "./events/RoVideoPlayerEvent";
export * from "./events/RoSystemLogEvent";
export * from "./events/RoDeviceInfoEvent";
export * from "./events/RoChannelStoreEvent";
export * from "./events/RoUniversalControlEvent";
export * from "./events/RoSGNodeEvent";
export * from "./events/RoSGScreenEvent";
export * from "../scenegraph/SGNodeFactory";
export * from "./nodes/Group";
export * from "./nodes/Scene";
export * from "./nodes/Keyboard";
export * from "./nodes/MiniKeyboard";
export * from "./nodes/TextEditBox";
export * from "./nodes/LayoutGroup";
export * from "./nodes/Panel";
export * from "./nodes/Rectangle";
export * from "./nodes/Label";
export * from "./nodes/ScrollingLabel";
export * from "./nodes/Font";
export * from "./nodes/Poster";
export * from "./nodes/Dialog";
export * from "./nodes/KeyboardDialog";
export * from "./nodes/ArrayGrid";
export * from "./nodes/RowList";
export * from "./nodes/MarkupGrid";
export * from "./nodes/MarkupList";
export * from "./nodes/ContentNode";
export * from "./nodes/Overhang";
export * from "./nodes/Task";
export * from "./nodes/Timer";
export * from "./nodes/Audio";
export * from "./nodes/LabelList";
export * from "./nodes/CheckList";
export * from "./nodes/RadioButtonList";
export * from "./nodes/Button";
export * from "./nodes/ButtonGroup";
export * from "./nodes/StandardDialog";
export * from "./nodes/StandardProgressDialog";
export * from "./nodes/StdDlgContentArea";
export * from "./nodes/StdDlgTitleArea";
export * from "./nodes/StdDlgProgressItem";
export * from "./nodes/BusySpinner";
export * from "./nodes/RSGPalette";
export * from "./Boxing";
export * from "./Callable";
export * from "./Coercion";

/**
 * Determines whether or not the given value is a number.
 * @param value the BrightScript value in question.
 * @returns `true` if `value` is a numeric value, otherwise `false`.
 */
export function isBrsNumber(value: BrsType): value is BrsNumber {
    return value instanceof Int32 || value instanceof Int64 || value instanceof Float || value instanceof Double;
}

export const NumberKinds = new Set([ValueKind.Int32, ValueKind.Float, ValueKind.Double, ValueKind.Int64]);

export function isNumberKind(kind: ValueKind): boolean {
    return NumberKinds.has(kind);
}

export const PrimitiveKinds = new Set([
    ValueKind.Uninitialized,
    ValueKind.Invalid,
    ValueKind.Boolean,
    ...NumberKinds,
    ValueKind.String,
    ValueKind.Callable,
]);

/**
 * Determines whether or not the given value is a string.
 * @param value the BrightScript value in question.
 * @returns `true` if `value` is a string, otherwise `false`.
 */
export function isBrsString(value: BrsType): value is BrsString | RoString {
    return value?.kind === ValueKind.String || value instanceof RoString;
}

/**
 * Determines whether or not the given value is a boolean.
 * @param value the BrightScript value in question.
 * @returns `true` if `value` if a boolean, otherwise `false`.
 */
export function isBrsBoolean(value: BrsType): value is BrsBoolean | RoBoolean {
    return value?.kind === ValueKind.Boolean || value instanceof RoBoolean;
}

/**
 * Determines whether or not the given value is a BrightScript callable.
 * @param value the BrightScript value in question.
 * @returns `true` if `value` is a Callable value, otherwise `false`.
 */
export function isBrsCallable(value: BrsType): value is Callable {
    return value?.kind === ValueKind.Callable;
}

/**
 * Determines whether or not the provided value is an instance of a iterable BrightScript type.
 * @param value the BrightScript value in question.
 * @returns `true` if `value` can be iterated across, otherwise `false`.
 */
export function isIterable(value: BrsType): value is Iterable {
    return (
        "get" in value &&
        "getElements" in value &&
        "set" in value &&
        "hasNext" in value &&
        "getNext" in value &&
        "resetNext" in value
    );
}

/**
 * Determines whether or not the given value can be compared as a number.
 * @param value the BrightScript value in question.
 * @returns `true` if `value` can be compared as a number, otherwise `false`.
 */
export function isNumberComp(value: BrsType): value is BrsType & Comparable {
    return isBrsNumber(value) || isBoxedNumber(value) || value instanceof RoUniversalControlEvent;
}

/**
 * Determines whether or not the given value can be compared as a string.
 * @param value the BrightScript value in question.
 * @returns `true` if `value` can be compared as a string, otherwise `false`.
 */
export function isStringComp(value: BrsType): value is BrsString & Comparable {
    return isBrsString(value) || value instanceof RoPath || value instanceof RoURLEvent;
}

/**
 * Determines whether or not the given value is a BrightScript boxed number.
 * @param value the BrightScript value in question.
 * @returns `true` if `value` is a boxed number, otherwise `false`.
 */
export function isBoxedNumber(value: BrsType | BrsComponent): value is BoxedNumber {
    return (
        value instanceof RoInt ||
        value instanceof RoFloat ||
        value instanceof RoDouble ||
        value instanceof RoLongInteger
    );
}

/** The set of BrightScript numeric types. */
export type BrsNumber = Int32 | Int64 | Float | Double;

/** The set of BrightScript boxed numeric types. */
export type BoxedNumber = RoInt | RoFloat | RoDouble | RoLongInteger;

/**
 * Determines whether or not the given value can be converted to a number.
 * @param value the BrightScript value in question.
 * @returns `true` if `value` can be converted to a number, otherwise `false`.
 */
export function isAnyNumber(value: BrsType): value is BrsNumber | BoxedNumber {
    return isBrsNumber(value) || isBoxedNumber(value);
}

/**
 * Determines whether or not the given value is a BrightScript event component.
 * @param value the BrightScript value in question.
 * @returns `true` if `value` is a BrightScript event component, otherwise `false`.
 */
export function isBrsEvent(value: BrsType): value is BrsEvent {
    return (
        value instanceof RoURLEvent ||
        value instanceof RoUniversalControlEvent ||
        value instanceof RoSystemLogEvent ||
        value instanceof RoInputEvent ||
        value instanceof RoAudioPlayerEvent ||
        value instanceof RoVideoPlayerEvent ||
        value instanceof RoTextureRequestEvent ||
        value instanceof RoChannelStoreEvent ||
        value instanceof RoDeviceInfoEvent ||
        value instanceof RoCECStatusEvent ||
        value instanceof RoHdmiStatusEvent ||
        value instanceof RoSGNodeEvent ||
        value instanceof RoSGScreenEvent
    );
}

// The set of BrightScript Event components
export type BrsEvent =
    | RoURLEvent
    | RoUniversalControlEvent
    | RoSystemLogEvent
    | RoInputEvent
    | RoAudioPlayerEvent
    | RoVideoPlayerEvent
    | RoTextureRequestEvent
    | RoChannelStoreEvent
    | RoDeviceInfoEvent
    | RoCECStatusEvent
    | RoHdmiStatusEvent
    | RoSGNodeEvent
    | RoSGScreenEvent;

/**
 * The set of all comparable BrightScript types. Only primitive (i.e. intrinsic * and unboxed)
 * BrightScript types are comparable to each other.
 */
export type BrsPrimitive = BrsInterface | BrsInvalid | BrsBoolean | BrsString | BrsNumber;

/** The set of BrightScript iterable types. */
export type Iterable = RoArray | RoAssociativeArray | RoList | RoByteArray | RoXMLList | RoXMLElement;

// this is getting weird - we need a lesThan and greaterThan function?!
export type AllComponents = { kind: ValueKind.Object } & BrsComponent & BrsValue;

/** The set of all supported types in BrightScript. */
export type BrsType = BrsPrimitive | Iterable | Callable | AllComponents | Uninitialized;

// Function to check if the value is a BrightScript Type
export function isBrsType(value: any): value is BrsType {
    return (
        isBrsBoolean(value) ||
        isBrsString(value) ||
        isBrsNumber(value) ||
        value === BrsInvalid.Instance ||
        value instanceof BrsComponent ||
        value instanceof BrsInterface ||
        value instanceof Callable ||
        value instanceof Uninitialized
    );
}

/** The valid ISO Date formats for roDateTime and roTimeSpan parsing */
export const ValidDateFormats = [
    "YYYY-MM-DDTHH:mm:ss.SSS[Z]",
    "YYYY-MM-DDTHH:mm:ss.SSS",
    "YYYY-MM-DDTHH:mm:ss[Z]",
    "YYYY-MM-DDTHH:mm:ss",
    "YYYY-MM-DDTHH:mm[Z]",
    "YYYY-MM-DDTHH:mm",
    "YYYY-MM-DDTHH[Z]",
    "YYYY-MM-DDTHH",
    "YYYY-MM-DDT",
    "YYYY-MM-DD[Z]",
    "YYYY-MM-DD",
    "YYYY-MM[Z]",
    "YYYY-MM",
    "YYYY[Z]",
    "YYYY",
];

/**
 * Interface for a flexible object with string keys and convertible values.
 * This is to be used to behave like and convert to a BrightScript Associative Array.
 */
export interface FlexObject {
    [key: string]: BrsConvertible | BrsConvertible[] | FlexObject | FlexObject[] | Map<string, any> | SharedArrayBuffer;
}

/**
 * A type that can be converted to a BrightScript type.
 */
export type BrsConvertible = boolean | number | string | BrsType | null | undefined;

/**
 * Converts a JavaScript object or Map to a RoAssociativeArray, converting each property or entry to the corresponding BrightScript type.
 * @param input The JavaScript object or Map to convert.
 * @param {boolean} cs Whether to return an AA as case sensitive.
 * @returns A RoAssociativeArray with the converted properties or entries.
 */
export function toAssociativeArray(input: Map<string, any> | FlexObject, cs?: boolean): RoAssociativeArray {
    const associativeArray = new RoAssociativeArray([], cs);
    if (input instanceof Map) {
        input.forEach((value, key) => {
            associativeArray.set(new BrsString(key), brsValueOf(value, cs), true);
        });
    } else if (typeof input === "object" && input !== null) {
        for (const key in input) {
            if (input.hasOwnProperty(key)) {
                associativeArray.set(new BrsString(key), brsValueOf(input[key], cs), true);
            }
        }
    } else {
        throw new Error(`Unsupported input type: ${typeof input}`);
    }
    return associativeArray;
}

/**
 * Converts a value to its representation as a BrsType. If no such
 * representation is possible, throws an Error.
 * @param {any} x Some value.
 * @param {boolean} cs Whether to return an AA as case sensitive.
 * @return {BrsType} The BrsType representation of `x`.
 * @throws {Error} If `x` cannot be represented as a BrsType.
 */
export function brsValueOf(x: any, cs?: boolean): BrsType {
    if (x === null || x === undefined) {
        return BrsInvalid.Instance;
    }
    const maxInt = 0x80000000;
    const t: string = typeof x;
    switch (t) {
        case "boolean":
            return BrsBoolean.from(x);
        case "string":
            return new BrsString(x);
        case "number":
            if (Number.isInteger(x)) {
                return x >= -maxInt && x < maxInt ? new Int32(x) : new Int64(x);
            } else if (Number.isNaN(x)) {
                return new Float(x);
            }
            return x >= -3.4e38 && x <= 3.4e38 ? new Float(x) : new Double(x);
        case "object":
<<<<<<< HEAD
            return fromObject(x);
=======
            return fromObject(x, cs);
>>>>>>> 1d766033
        case "undefined":
            return Uninitialized.Instance;
        default:
            throw new Error(`brsValueOf not implemented for: ${x} <${t}>`);
    }
}

/**
 * Converts a JavaScript object to a BrsType.
 * @param x The JavaScript object to convert.
<<<<<<< HEAD
 * @returns A BrsType with the converted object or Invalid if the object is not transferable.
 */
function fromObject(x: any): BrsType {
=======
 * @param {boolean} cs Whether to return an AA as case sensitive.
 * @returns A BrsType with the converted object or Invalid if the object is not transferable.
 */
function fromObject(x: any, cs?: boolean): BrsType {
>>>>>>> 1d766033
    if (isBrsType(x)) {
        return x;
    } else if (x === null) {
        return BrsInvalid.Instance;
    } else if (x instanceof Uint8Array) {
        return new RoByteArray(x);
    } else if (Array.isArray(x)) {
<<<<<<< HEAD
        return new RoArray(x.map(brsValueOf));
    } else if (x["_node_"]) {
        const node = x["_node_"].split(":");
        if (node.length === 2) {
            return toNode(x, node[0], node[1]);
        }
        return BrsInvalid.Instance;
    } else if (x["_component_"]) {
        const component = x["_component_"];
        const ctor = BrsObjects.get(component);
        if (ctor) {
            try {
                return ctor();
            } catch (err) {
                return BrsInvalid.Instance;
            }
        }
        return BrsInvalid.Instance;
    } else if (x["_interface_"]) {
        return BrsInvalid.Instance;
    } else if (x["_callable_"]) {
        return new Callable(x["_callable_"], {
            signature: {
                args: [new StdlibArgument("arg", ValueKind.Dynamic, BrsInvalid.Instance)],
                variadic: true,
                returns: ValueKind.Void,
            },
            impl: (_: any, ..._arg: BrsType[]) => {
                return Uninitialized.Instance;
            },
        });
    }
    return toAssociativeArray(x);
}

/**
 * Converts a JavaScript object to a RoSGNode, converting each field to the corresponding BrightScript type.
 * @param x The JavaScript object to convert.
 * @param type The type of the node.
 * @param subtype The subtype of the node.
 * @returns A RoSGNode with the converted fields.
 */
export function toNode(x: any, type: string, subtype: string): RoSGNode {
    const node = SGNodeFactory.createNode(type, subtype) ?? new RoSGNode([], subtype);
    for (const key in x) {
        if (key.startsWith("_") && key.endsWith("_") && key.length > 2) {
            continue;
        }
        node.setFieldValue(key, brsValueOf(x[key]));
    }
    if (x["_children_"]) {
        x["_children_"].forEach((child: any) => {
            if (child["_node_"]) {
                const nodeName = x["_node_"].split(":");
                node.getNodeChildren().push(toNode(child, nodeName[0], nodeName[1]));
            }
        });
    }
    return node;
=======
        return new RoArray(
            x.map(function (el: any) {
                return brsValueOf(el, cs);
            })
        );
    }
    return toAssociativeArray(x, cs);
>>>>>>> 1d766033
}

/**
 * Converts a RoAssociativeArray to a JavaScript object, converting each property to the corresponding JavaScript type.
 * @param associativeArray The RoAssociativeArray to convert.
 * @returns A JavaScript object with the converted properties.
 */
export function fromAssociativeArray(associativeArray: RoAssociativeArray): FlexObject {
    const result: FlexObject = {};

    associativeArray.elements.forEach((value: BrsType, key: string) => {
        if (isUnboxable(value)) {
            result[key] = jsValueOf(value.unbox());
        } else {
            result[key] = jsValueOf(value);
        }
    });

    return result;
}

/**
 * Converts a BrsType value to its representation as a JavaScript type.
 * @param {BrsType} x Some BrsType value.
 * @return {any} The JavaScript representation of `x`.
 */
export function jsValueOf(x: BrsType): any {
    if (isUnboxable(x)) {
        x = x.unbox();
    }
    switch (x.kind) {
        case ValueKind.Invalid:
            return null;
        case ValueKind.Uninitialized:
            return undefined;
        case ValueKind.Boolean:
            return x.toBoolean();
        case ValueKind.String:
            return x.value;
        case ValueKind.Int32:
        case ValueKind.Float:
        case ValueKind.Double:
            return x.getValue();
        case ValueKind.Int64:
            return x.getValue().toNumber();
        case ValueKind.Interface:
        case ValueKind.Object:
            if (x instanceof RoArray || x instanceof RoList) {
                return x.elements.map(jsValueOf);
            } else if (x instanceof RoByteArray) {
                return x.elements;
<<<<<<< HEAD
            } else if (x instanceof RoSGNode) {
                return fromSGNode(x);
            } else if (x instanceof RoAssociativeArray) {
                return fromAssociativeArray(x);
            } else if (x instanceof BrsComponent) {
                return { _component_: x.getComponentName() };
            } else if (x instanceof BrsInterface) {
                return { _interface_: x.getInterfaceName() };
            }
            break;
        case ValueKind.Callable:
            return { _callable_: x.name };
    }
}

/**
 * Converts a RoSGNode to a JavaScript object, converting each field to the corresponding JavaScript type.
 * @param node The RoSGNode to convert.
 * @returns A JavaScript object with the converted fields.
 */
export function fromSGNode(node: RoSGNode): FlexObject {
    const result: FlexObject = {};
    const fields = node.getNodeFields();
    const observed: string[] = [];

    result["_node_"] = `${getNodeType(node.nodeSubtype)}:${node.nodeSubtype}`;

    fields.forEach((field: Field, name: string) => {
        if (!field.isHidden()) {
            let fieldValue = field.getValue(false);
            if (isUnboxable(fieldValue)) {
                fieldValue = fieldValue.unbox();
            }
            if (node instanceof Task && field.isPortObserved(node)) {
                observed.push(name);
            }
            result[name] = jsValueOf(fieldValue);
        }
    });
    if (observed.length) {
        result["_observed_"] = observed;
    }

    const children = node.getNodeChildren();
    if (children.length > 0) {
        result["_children_"] = children.map((child: RoSGNode) => fromSGNode(child));
    }

    return result;
}

/**
 * An object that holds the Node that represents the m.global, the root Scene,
 * the currently focused node and the arrays of tasks and timers.
 * */
interface RootObjects {
    mGlobal: Global;
    nodeDefMap: Map<string, ComponentDefinition>;
    rootScene?: Scene;
    focused?: RoSGNode;
    audio?: Audio;
    tasks: Task[];
    timers: Timer[];
}
export const rootObjects: RootObjects = { mGlobal: new Global([]), nodeDefMap: new Map(), tasks: [], timers: [] };
=======
            } else if (x instanceof RoAssociativeArray) {
                return fromAssociativeArray(x);
            }
            break;
        default:
            throw new Error(`jsValueOf not implemented for: ${x} <${x.kind}>`);
    }
}
>>>>>>> 1d766033
<|MERGE_RESOLUTION|>--- conflicted
+++ resolved
@@ -30,7 +30,6 @@
 import { RoDeviceInfoEvent } from "./events/RoDeviceInfoEvent";
 import { RoCECStatusEvent } from "./events/RoCECStatusEvent";
 import { RoHdmiStatusEvent } from "./events/RoHdmiStatusEvent";
-<<<<<<< HEAD
 import { RoSGNodeEvent } from "./events/RoSGNodeEvent";
 import { RoSGScreenEvent } from "./events/RoSGScreenEvent";
 import { isUnboxable } from "./Boxing";
@@ -44,9 +43,6 @@
 import { ComponentDefinition } from "../scenegraph";
 import { getNodeType, SGNodeFactory } from "../scenegraph/SGNodeFactory";
 import { BrsObjects } from "./components/BrsObjects";
-=======
-import { isUnboxable } from "./Boxing";
->>>>>>> 1d766033
 
 export * from "./BrsType";
 export * from "./Int32";
@@ -433,11 +429,7 @@
             }
             return x >= -3.4e38 && x <= 3.4e38 ? new Float(x) : new Double(x);
         case "object":
-<<<<<<< HEAD
-            return fromObject(x);
-=======
             return fromObject(x, cs);
->>>>>>> 1d766033
         case "undefined":
             return Uninitialized.Instance;
         default:
@@ -448,16 +440,10 @@
 /**
  * Converts a JavaScript object to a BrsType.
  * @param x The JavaScript object to convert.
-<<<<<<< HEAD
- * @returns A BrsType with the converted object or Invalid if the object is not transferable.
- */
-function fromObject(x: any): BrsType {
-=======
  * @param {boolean} cs Whether to return an AA as case sensitive.
  * @returns A BrsType with the converted object or Invalid if the object is not transferable.
  */
 function fromObject(x: any, cs?: boolean): BrsType {
->>>>>>> 1d766033
     if (isBrsType(x)) {
         return x;
     } else if (x === null) {
@@ -465,8 +451,11 @@
     } else if (x instanceof Uint8Array) {
         return new RoByteArray(x);
     } else if (Array.isArray(x)) {
-<<<<<<< HEAD
-        return new RoArray(x.map(brsValueOf));
+        return new RoArray(
+            x.map(function (el: any) {
+                return brsValueOf(el, cs);
+            })
+        );
     } else if (x["_node_"]) {
         const node = x["_node_"].split(":");
         if (node.length === 2) {
@@ -498,7 +487,7 @@
             },
         });
     }
-    return toAssociativeArray(x);
+    return toAssociativeArray(x, cs);
 }
 
 /**
@@ -525,15 +514,6 @@
         });
     }
     return node;
-=======
-        return new RoArray(
-            x.map(function (el: any) {
-                return brsValueOf(el, cs);
-            })
-        );
-    }
-    return toAssociativeArray(x, cs);
->>>>>>> 1d766033
 }
 
 /**
@@ -585,7 +565,6 @@
                 return x.elements.map(jsValueOf);
             } else if (x instanceof RoByteArray) {
                 return x.elements;
-<<<<<<< HEAD
             } else if (x instanceof RoSGNode) {
                 return fromSGNode(x);
             } else if (x instanceof RoAssociativeArray) {
@@ -650,14 +629,4 @@
     tasks: Task[];
     timers: Timer[];
 }
-export const rootObjects: RootObjects = { mGlobal: new Global([]), nodeDefMap: new Map(), tasks: [], timers: [] };
-=======
-            } else if (x instanceof RoAssociativeArray) {
-                return fromAssociativeArray(x);
-            }
-            break;
-        default:
-            throw new Error(`jsValueOf not implemented for: ${x} <${x.kind}>`);
-    }
-}
->>>>>>> 1d766033
+export const rootObjects: RootObjects = { mGlobal: new Global([]), nodeDefMap: new Map(), tasks: [], timers: [] };