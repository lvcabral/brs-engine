--- conflicted
+++ resolved
@@ -643,7 +643,6 @@
     if (observed.length) {
         result["_observed_"] = observed;
     }
-<<<<<<< HEAD
 
     const children = node.getNodeChildren();
     if (children.length > 0) {
@@ -675,8 +674,6 @@
     tasks: [],
     timers: [],
 };
-=======
-}
 
 /**
  * Checks if a string represents a number and returns its precision.
@@ -726,5 +723,4 @@
         }
     }
     return significantDigits;
-}
->>>>>>> e1bc8ee0
+}