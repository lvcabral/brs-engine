--- conflicted
+++ resolved
@@ -214,13 +214,8 @@
             args: [],
             returns: ValueKind.String,
         },
-<<<<<<< HEAD
-        impl: (_: Interpreter) => {
-            return new BrsString(BrsDevice.deviceInfo.get("friendlyName"));
-=======
         impl: (interpreter: Interpreter) => {
             return new BrsString(BrsDevice.deviceInfo.friendlyName);
->>>>>>> cf645512
         },
     });
 
@@ -261,11 +256,7 @@
             returns: ValueKind.Int32,
         },
         impl: (_: Interpreter) => {
-<<<<<<< HEAD
-            return new Int32(BrsDevice.deviceInfo.get("audioVolume"));
-=======
             return new Int32(BrsDevice.deviceInfo.audioVolume);
->>>>>>> cf645512
         },
     });
 
@@ -276,11 +267,7 @@
             returns: ValueKind.String,
         },
         impl: (_: Interpreter) => {
-<<<<<<< HEAD
-            return new BrsString(BrsDevice.deviceInfo.get("clientId"));
-=======
             return new BrsString(BrsDevice.deviceInfo.clientId);
->>>>>>> cf645512
         },
     });
 
@@ -291,11 +278,7 @@
             returns: ValueKind.String,
         },
         impl: (_: Interpreter) => {
-<<<<<<< HEAD
-            return new BrsString(BrsDevice.deviceInfo.get("clientId"));
-=======
             return new BrsString(BrsDevice.deviceInfo.clientId);
->>>>>>> cf645512
         },
     });
 
@@ -306,11 +289,7 @@
             returns: ValueKind.String,
         },
         impl: (_: Interpreter) => {
-<<<<<<< HEAD
-            return new BrsString(BrsDevice.deviceInfo.get("RIDA"));
-=======
             return new BrsString(BrsDevice.deviceInfo.RIDA);
->>>>>>> cf645512
         },
     });
 
@@ -343,11 +322,7 @@
             returns: ValueKind.String,
         },
         impl: (_: Interpreter) => {
-<<<<<<< HEAD
-            return new BrsString(BrsDevice.deviceInfo.get("countryCode"));
-=======
             return new BrsString(BrsDevice.deviceInfo.countryCode);
->>>>>>> cf645512
         },
     });
 
@@ -358,11 +333,7 @@
             returns: ValueKind.String,
         },
         impl: (_: Interpreter) => {
-<<<<<<< HEAD
-            return new BrsString(BrsDevice.deviceInfo.get("countryCode"));
-=======
             return new BrsString(BrsDevice.deviceInfo.countryCode);
->>>>>>> cf645512
         },
     });
 
@@ -373,11 +344,7 @@
             returns: ValueKind.String,
         },
         impl: (_: Interpreter) => {
-<<<<<<< HEAD
-            return new BrsString(BrsDevice.deviceInfo.get("captionLanguage"));
-=======
             return new BrsString(BrsDevice.deviceInfo.captionLanguage);
->>>>>>> cf645512
         },
     });
 
@@ -388,11 +355,7 @@
             returns: ValueKind.String,
         },
         impl: (_: Interpreter) => {
-<<<<<<< HEAD
-            return new BrsString(BrsDevice.deviceInfo.get("timeZone"));
-=======
             return new BrsString(BrsDevice.deviceInfo.timeZone);
->>>>>>> cf645512
         },
     });
 
@@ -403,11 +366,7 @@
             returns: ValueKind.String,
         },
         impl: (_: Interpreter) => {
-<<<<<<< HEAD
-            return new BrsString(BrsDevice.deviceInfo.get("locale"));
-=======
             return new BrsString(BrsDevice.deviceInfo.locale);
->>>>>>> cf645512
         },
     });
 
@@ -418,11 +377,7 @@
             returns: ValueKind.String,
         },
         impl: (_: Interpreter) => {
-<<<<<<< HEAD
-            return new BrsString(BrsDevice.deviceInfo.get("clockFormat"));
-=======
             return new BrsString(BrsDevice.deviceInfo.clockFormat);
->>>>>>> cf645512
         },
     });
 
@@ -576,13 +531,7 @@
             returns: ValueKind.String,
         },
         impl: (_: Interpreter) => {
-<<<<<<< HEAD
-            const device = BrsDevice.deviceInfo
-                ?.get("models")
-                ?.get(BrsDevice.deviceInfo.get("deviceModel"));
-=======
             const device = BrsDevice.deviceInfo.models?.get(this.deviceModel);
->>>>>>> cf645512
             return new BrsString(device ? device[2] : "opengl");
         },
     });
@@ -969,10 +918,6 @@
             returns: ValueKind.Object,
         },
         impl: (_: Interpreter) => {
-<<<<<<< HEAD
-            const ips = BrsDevice.deviceInfo.get("localIps") as string[];
-=======
->>>>>>> cf645512
             const result: FlexObject = {};
             BrsDevice.deviceInfo.localIps.forEach(function (iface: string) {
                 result[iface.split(",")[0]] = iface.split(",")[1];
