import { BrsValue, ValueKind, BrsInvalid, BrsBoolean, BrsString } from "../BrsType";
import { BrsComponent } from "./BrsComponent";
import { BrsType, RoMessagePort, RoAssociativeArray, RoArray, RoAudioPlayerEvent, BrsEvent } from "..";
import { Callable, StdlibArgument } from "../Callable";
import { Interpreter } from "../../interpreter";
import { Int32 } from "../Int32";
import { DataType } from "../../common";
import { BrsHttpAgent, IfHttpAgent } from "../interfaces/IfHttpAgent";
import { IfSetMessagePort, IfGetMessagePort } from "../interfaces/IfMessagePort";
import { BrsDevice } from "../../device/BrsDevice";

export class RoAudioPlayer extends BrsComponent implements BrsValue, BrsHttpAgent {
    readonly kind = ValueKind.Object;
    readonly customHeaders: Map<string, string>;
    private port?: RoMessagePort;
    private contentList: RoAssociativeArray[];
    private audioFlags: number;
    cookiesEnabled: boolean;

    constructor() {
        super("roAudioPlayer");
        this.contentList = new Array();
        this.audioFlags = -1;
        this.cookiesEnabled = false;
        this.customHeaders = new Map<string, string>();
        postMessage(new Array<string>());
        postMessage("audio,loop,false");
        postMessage("audio,next,-1");
        const ifHttpAgent = new IfHttpAgent(this);
        const setPortIface = new IfSetMessagePort(this, this.getNewEvents.bind(this));
        const getPortIface = new IfGetMessagePort(this);
        this.registerMethods({
            ifAudioPlayer: [
                this.setContentList,
                this.addContent,
                this.clearContent,
                this.play,
                this.stop,
                this.pause,
                this.resume,
                this.setLoop,
                this.setNext,
                this.seek,
                this.setTimedMetadataForKeys,
            ],
            ifHttpAgent: [
                ifHttpAgent.addHeader,
                ifHttpAgent.setHeaders,
                ifHttpAgent.initClientCertificates,
                ifHttpAgent.setCertificatesFile,
                ifHttpAgent.setCertificatesDepth,
                ifHttpAgent.enableCookies,
                ifHttpAgent.getCookies,
                ifHttpAgent.addCookies,
                ifHttpAgent.clearCookies,
            ],
            ifSetMessagePort: [setPortIface.setMessagePort, setPortIface.setPort],
            ifGetMessagePort: [getPortIface.getMessagePort, getPortIface.getPort],
        });
    }

    toString(parent?: BrsType): string {
        return "<Component: roAudioPlayer>";
    }

    equalTo(other: BrsType) {
        return BrsBoolean.False;
    }

    dispose() {
        this.contentList.forEach((element) => {
            this.removeReference();
        });
        this.port?.removeReference();
    }

    private getContent() {
        const content = new Array<string>();
        this.contentList.forEach((value) => {
            let url = value.get(new BrsString("url"));
            if (url instanceof BrsString) {
                if (url.value.startsWith("http")) {
                    content.push(BrsDevice.getCORSProxy() + url.value);
                } else {
                    content.push(url.value);
                }
            }
        });
        return content;
    }

    // Audio Player Event ----------------------------------------------------------------------------

    private getNewEvents() {
        const events: BrsEvent[] = [];
        const flags = Atomics.load(BrsDevice.sharedArray, DataType.SND);
        if (flags !== this.audioFlags) {
            this.audioFlags = flags;
            if (this.audioFlags >= 0) {
                events.push(new RoAudioPlayerEvent(this.audioFlags, Atomics.load(BrsDevice.sharedArray, DataType.SDX)));
            }
        }
        return events;
    }

    // ifAudioPlayer ---------------------------------------------------------------------------------

    /** Sets the content list to be played by the Audio Player */
    private readonly setContentList = new Callable("setContentList", {
        signature: {
            args: [new StdlibArgument("contentList", ValueKind.Object)],
            returns: ValueKind.Void,
        },
        impl: (_: Interpreter, contentList: RoArray) => {
            this.contentList = contentList.getElements() as RoAssociativeArray[];
<<<<<<< HEAD
            this.contentList.forEach((value) => {
                value.addReference();
                let url = value.get(new BrsString("url"));
                if (url instanceof BrsString) {
                    if (url.value.startsWith("http")) {
                        contents.push(BrsDevice.getCORSProxy() + url.value);
                    } else {
                        contents.push(url.value);
                    }
                }
            });
            postMessage(contents);
=======
            postMessage(this.getContent());
>>>>>>> c0b0f0ac
            return BrsInvalid.Instance;
        },
    });

    /** Adds a new ContentMetaData item to the content list for the Audio Player. */
    private readonly addContent = new Callable("addContent", {
        signature: {
            args: [new StdlibArgument("contentItem", ValueKind.Object)],
            returns: ValueKind.Void,
        },
        impl: (_: Interpreter, contentItem: RoAssociativeArray) => {
            contentItem.addReference();
            this.contentList.push(contentItem);
<<<<<<< HEAD
            const contents = new Array<string>();
            this.contentList.forEach((value) => {
                let url = value.get(new BrsString("url"));
                if (url instanceof BrsString) {
                    if (url.value.startsWith("http")) {
                        contents.push(BrsDevice.getCORSProxy() + url.value);
                    } else {
                        contents.push(url.value);
                    }
                }
            });
            postMessage(contents);
=======
            postMessage(this.getContent());
>>>>>>> c0b0f0ac
            return BrsInvalid.Instance;
        },
    });

    /** Clears the content list */
    private readonly clearContent = new Callable("clearContent", {
        signature: {
            args: [],
            returns: ValueKind.Void,
        },
        impl: (_: Interpreter) => {
            this.contentList = new Array();
            postMessage(new Array<string>());
            return BrsInvalid.Instance;
        },
    });

    /** Puts the Audio Player into play mode starting at the current item in the Content List. */
    private readonly play = new Callable("play", {
        signature: {
            args: [],
            returns: ValueKind.Boolean,
        },
        impl: (_: Interpreter) => {
            postMessage("audio,play");
            return BrsBoolean.True;
        },
    });

    /** Stops the Audio Player from playing or pausing and cleanup */
    private readonly stop = new Callable("stop", {
        signature: {
            args: [],
            returns: ValueKind.Boolean,
        },
        impl: (_: Interpreter) => {
            postMessage("audio,stop");
            return BrsBoolean.True;
        },
    });

    /** Puts the Audio Player into pause mode. */
    private readonly pause = new Callable("pause", {
        signature: {
            args: [],
            returns: ValueKind.Boolean,
        },
        impl: (_: Interpreter) => {
            postMessage("audio,pause");
            return BrsBoolean.True;
        },
    });

    /** Puts the Audio Player into play mode starting from the pause point. */
    private readonly resume = new Callable("resume", {
        signature: {
            args: [],
            returns: ValueKind.Boolean,
        },
        impl: (_: Interpreter) => {
            postMessage("audio,resume");
            return BrsBoolean.True;
        },
    });

    /** Enables/disables the automatic replaying of the Content List */
    private readonly setLoop = new Callable("setLoop", {
        signature: {
            args: [new StdlibArgument("enable", ValueKind.Boolean)],
            returns: ValueKind.Void,
        },
        impl: (_: Interpreter, enable: BrsBoolean) => {
            postMessage(`audio,loop,${enable.toString()}`);
            return BrsInvalid.Instance;
        },
    });

    /** Set what the next item to be played within the Content List should be */
    private readonly setNext = new Callable("setNext", {
        signature: {
            args: [new StdlibArgument("item", ValueKind.Int32)],
            returns: ValueKind.Void,
        },
        impl: (_: Interpreter, item: Int32) => {
            postMessage(`audio,next,${item.toString()}`);
            return BrsInvalid.Instance;
        },
    });

    /** Set the start point of playback for the current item to offsetMs milliseconds. */
    private readonly seek = new Callable("seek", {
        signature: {
            args: [new StdlibArgument("offsetMs", ValueKind.Int32)],
            returns: ValueKind.Void,
        },
        impl: (_: Interpreter, offsetMs: Int32) => {
            postMessage(`audio,seek,${offsetMs.toString()}`);
            return BrsInvalid.Instance;
        },
    });

    private readonly setTimedMetadataForKeys = new Callable("setTimedMetadataForKeys", {
        signature: {
            args: [new StdlibArgument("keys", ValueKind.Dynamic)],
            returns: ValueKind.Void,
        },
        impl: (_: Interpreter, keys: RoAssociativeArray) => {
            // Not supported yet, created for compatibility
            return BrsInvalid.Instance;
        },
    });
}<|MERGE_RESOLUTION|>--- conflicted
+++ resolved
@@ -113,22 +113,7 @@
         },
         impl: (_: Interpreter, contentList: RoArray) => {
             this.contentList = contentList.getElements() as RoAssociativeArray[];
-<<<<<<< HEAD
-            this.contentList.forEach((value) => {
-                value.addReference();
-                let url = value.get(new BrsString("url"));
-                if (url instanceof BrsString) {
-                    if (url.value.startsWith("http")) {
-                        contents.push(BrsDevice.getCORSProxy() + url.value);
-                    } else {
-                        contents.push(url.value);
-                    }
-                }
-            });
-            postMessage(contents);
-=======
             postMessage(this.getContent());
->>>>>>> c0b0f0ac
             return BrsInvalid.Instance;
         },
     });
@@ -142,22 +127,7 @@
         impl: (_: Interpreter, contentItem: RoAssociativeArray) => {
             contentItem.addReference();
             this.contentList.push(contentItem);
-<<<<<<< HEAD
-            const contents = new Array<string>();
-            this.contentList.forEach((value) => {
-                let url = value.get(new BrsString("url"));
-                if (url instanceof BrsString) {
-                    if (url.value.startsWith("http")) {
-                        contents.push(BrsDevice.getCORSProxy() + url.value);
-                    } else {
-                        contents.push(url.value);
-                    }
-                }
-            });
-            postMessage(contents);
-=======
             postMessage(this.getContent());
->>>>>>> c0b0f0ac
             return BrsInvalid.Instance;
         },
     });
