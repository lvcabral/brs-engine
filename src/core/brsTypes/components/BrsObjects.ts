import { BrsType } from "..";
import { RoAppManager } from "./RoAppManager";
import { RoAssociativeArray } from "./RoAssociativeArray";
import { RoArray } from "./RoArray";
import { RoByteArray } from "./RoByteArray";
import { RoEVPCipher } from "./RoEVPCipher";
import { RoEVPDigest } from "./RoEVPDigest";
import { RoHMAC } from "./RoHMAC";
import { RoDeviceCrypto } from "./RoDeviceCrypto";
import { RoChannelStore } from "./RoChannelStore";
import { RoAppMemoryMonitor } from "./RoAppMemoryMonitor";
import { RoDateTime } from "./RoDateTime";
import { RoTimespan } from "./RoTimespan";
import { RoList } from "./RoList";
import { RoRegex } from "./RoRegex";
import { BrsString, BrsBoolean } from "../BrsType";
import { RoMessagePort } from "./RoMessagePort";
import { RoInput } from "./RoInput";
import { RoSystemLog } from "./RoSystemLog";
import { getFontRegistry } from "./RoFontRegistry";
import { RoCompositor } from "./RoCompositor";
import { RoPath } from "./RoPath";
import { RoBitmap, createBitmap } from "./RoBitmap";
import { createRegion } from "./RoRegion";
import { createScreen, RoScreen } from "./RoScreen";
import { getTextureManager } from "./RoTextureManager";
import { RoTextureRequest } from "./RoTextureRequest";
import { RoImageMetadata } from "./RoImageMetadata";
import { RoAudioMetadata } from "./RoAudioMetadata";
import { RoAudioPlayer } from "./RoAudioPlayer";
import { RoVideoPlayer } from "./RoVideoPlayer";
import { RoXMLElement } from "./RoXMLElement";
import { RoURLTransfer } from "./RoURLTransfer";
import { createAudioResource } from "./RoAudioResource";
import { RoLocalization } from "./RoLocalization";
import { RoRegistry } from "./RoRegistry";
import { RoRegistrySection } from "./RoRegistrySection";
import { RoAppInfo } from "./RoAppInfo";
import { RoDeviceInfo } from "./RoDeviceInfo";
import { RoRemoteInfo } from "./RoRemoteInfo";
import { RoFileSystem } from "./RoFileSystem";
import { Interpreter } from "../../interpreter";
import { RoString } from "./RoString";
import { RoBoolean } from "./RoBoolean";
import { RoDouble } from "./RoDouble";
import { RoFloat } from "./RoFloat";
import { RoInt } from "./RoInt";
import { RoLongInteger } from "./RoLongInteger";
import { Double } from "../Double";
import { Float } from "../Float";
import { Int32 } from "../Int32";
import { Int64 } from "../Int64";
import { RoInvalid } from "./RoInvalid";
import { RoFunction } from "./RoFunction";
import { Callable } from "../Callable";
import { RoNDK } from "./RoNDK";
import { RoCECStatus } from "./RoCECStatus";
import { RoSocketAddress } from "./RoSocketAddress";
import { RoStreamSocket } from "./RoStreamSocket";
import { RoHdmiStatus } from "./RoHdmiStatus";
import { createNodeByType } from "./RoSGNode";
import { RoSGScreen } from "./RoSGScreen";

// Class to define a case-insensitive map of BrightScript objects.
class BrsObjectsMap {
    private readonly map = new Map<
        string,
        { originalKey: string; value: Function; params: number }
    >();

    constructor(entries: [string, Function, number?][]) {
        entries.forEach(([key, value, params]) => this.set(key, value, params));
    }

    get(key: string) {
        const entry = this.map.get(key.toLowerCase());
        return entry ? entry.value : undefined;
    }

    set(key: string, value: Function, params?: number) {
        return this.map.set(key.toLowerCase(), {
            originalKey: key,
            value: value,
            params: params ?? 0,
        });
    }

    has(key: string) {
        return this.map.has(key.toLowerCase());
    }

    delete(key: string) {
        return this.map.delete(key.toLowerCase());
    }

    clear() {
        return this.map.clear();
    }

    values() {
        return Array.from(this.map.values()).map((entry) => entry.value);
    }

    keys() {
        return Array.from(this.map.values()).map((entry) => entry.originalKey);
    }

    // Returns the number of parameters required by the object constructor.
    // >=0 = exact number of parameters required
    // -1  = ignore parameters, create object with no parameters
    // -2  = do not check for minimum number of parameters
    params(key: string) {
        const entry = this.map.get(key.toLowerCase());
        return entry ? entry.params : -1;
    }
}

/** Map containing a list of BrightScript components that can be created with CreateObject(). */
export const BrsObjects = new BrsObjectsMap([
    ["roAppManager", (_: Interpreter) => new RoAppManager()],
    ["roAssociativeArray", (_: Interpreter) => new RoAssociativeArray([])],
    [
        "roArray",
        (_: Interpreter, capacity: Int32 | Float, resizable: BrsBoolean) =>
            new RoArray(capacity, resizable),
        2,
    ],
    ["roByteArray", (_: Interpreter) => new RoByteArray()],
    ["roEVPCipher", (_: Interpreter) => new RoEVPCipher()],
    ["roEVPDigest", (_: Interpreter) => new RoEVPDigest()],
    ["roHMAC", (_: Interpreter) => new RoHMAC()],
    ["roDeviceCrypto", (_: Interpreter) => new RoDeviceCrypto()],
    ["roChannelStore", (_: Interpreter) => new RoChannelStore()],
    ["roDateTime", (_: Interpreter) => new RoDateTime()],
    ["roList", (_: Interpreter) => new RoList()],
    ["roTimespan", (_: Interpreter) => new RoTimespan()],
    [
        "roRegex",
        (_: Interpreter, expression: BrsString, flags: BrsString) => new RoRegex(expression, flags),
        2,
    ],
    ["roString", (_: Interpreter) => new RoString(), -1],
    ["roBoolean", (_: Interpreter, literal: BrsBoolean) => new RoBoolean(literal), -1],
    ["roDouble", (_: Interpreter, literal: Double) => new RoDouble(literal), -1],
    ["roFloat", (_: Interpreter, literal: Float) => new RoFloat(literal), -1],
    ["roInt", (_: Interpreter, literal: Int32) => new RoInt(literal), -1],
    ["roLongInteger", (_: Interpreter, literal: Int64) => new RoLongInteger(literal), -1],
    ["roFunction", (_: Interpreter, sub: Callable) => new RoFunction(sub)],
    ["roPath", (_: Interpreter, path: BrsString) => new RoPath(path), 1],
    ["roBitmap", (interpreter: Interpreter, param: BrsType) => createBitmap(interpreter, param), 1],
    ["roTextureRequest", (_: Interpreter, url: BrsString) => new RoTextureRequest(url), 1],
    ["roTextureManager", (interpreter: Interpreter) => getTextureManager(interpreter)],
    ["roImageMetadata", (_: Interpreter) => new RoImageMetadata()],
    ["roMessagePort", (_: Interpreter) => new RoMessagePort()],
    ["roInput", (interpreter: Interpreter) => new RoInput(interpreter)],
    ["roSystemLog", (interpreter: Interpreter) => new RoSystemLog(interpreter)],
    ["roFileSystem", (_: Interpreter) => new RoFileSystem()],
<<<<<<< HEAD
    ["roLocalization", (interpreter: Interpreter) => new RoLocalization(interpreter)],
    ["roFontRegistry", (interpreter: Interpreter) => getFontRegistry(interpreter)],
=======
    ["roLocalization", (_: Interpreter) => new RoLocalization()],
    ["roFontRegistry", (interpreter: Interpreter) => new RoFontRegistry(interpreter)],
>>>>>>> a499551e
    ["roRegistry", (_: Interpreter) => new RoRegistry()],
    [
        "roRegistrySection",
        (_: Interpreter, section: BrsString) => new RoRegistrySection(section),
        1,
    ],
    ["roAppInfo", (_: Interpreter) => new RoAppInfo()],
    ["roDeviceInfo", (_: Interpreter) => new RoDeviceInfo()],
    ["roRemoteInfo", (_: Interpreter) => new RoRemoteInfo()],
    ["roAppMemoryMonitor", (_: Interpreter) => new RoAppMemoryMonitor()],
    ["roAudioPlayer", (_: Interpreter) => new RoAudioPlayer()],
    [
        "roAudioResource",
        (interpreter: Interpreter, name: BrsString) => createAudioResource(interpreter, name),
        1,
    ],
    ["roAudioMetadata", (_: Interpreter) => new RoAudioMetadata()],
    ["roVideoPlayer", (_: Interpreter) => new RoVideoPlayer()],
    ["roCompositor", (_: Interpreter) => new RoCompositor()],
    [
        "roRegion",
        (
            _: Interpreter,
            bitmap: RoBitmap | RoScreen,
            x: Int32,
            y: Int32,
            width: Int32,
            height: Int32
        ) => createRegion(bitmap, x, y, width, height),
        5,
    ],
    [
        "roScreen",
        (interpreter: Interpreter, dblbuffer?: BrsBoolean, width?: Int32, height?: Int32) =>
            createScreen(interpreter, dblbuffer, width, height),
        -2,
    ],
    ["roXMLElement", (_: Interpreter) => new RoXMLElement()],
    ["roURLTransfer", (interpreter: Interpreter) => new RoURLTransfer(interpreter)],
    ["roInvalid", (_: Interpreter) => new RoInvalid(), -1],
    ["roNDK", (_: Interpreter) => new RoNDK()],
    ["roCECStatus", (_: Interpreter) => new RoCECStatus()],
    ["roHdmiStatus", (_: Interpreter) => new RoHdmiStatus()],
    ["roSocketAddress", (interpreter: Interpreter) => new RoSocketAddress(interpreter)],
    ["roStreamSocket", (interpreter: Interpreter) => new RoStreamSocket(interpreter)],
    [
        "roSGNode",
        (interpreter: Interpreter, nodeType: BrsString) => createNodeByType(interpreter, nodeType),
        1,
    ],
    ["roSGScreen", (interpreter: Interpreter) => new RoSGScreen(interpreter)],
]);<|MERGE_RESOLUTION|>--- conflicted
+++ resolved
@@ -155,13 +155,8 @@
     ["roInput", (interpreter: Interpreter) => new RoInput(interpreter)],
     ["roSystemLog", (interpreter: Interpreter) => new RoSystemLog(interpreter)],
     ["roFileSystem", (_: Interpreter) => new RoFileSystem()],
-<<<<<<< HEAD
-    ["roLocalization", (interpreter: Interpreter) => new RoLocalization(interpreter)],
+    ["roLocalization", (_: Interpreter) => new RoLocalization()],
     ["roFontRegistry", (interpreter: Interpreter) => getFontRegistry(interpreter)],
-=======
-    ["roLocalization", (_: Interpreter) => new RoLocalization()],
-    ["roFontRegistry", (interpreter: Interpreter) => new RoFontRegistry(interpreter)],
->>>>>>> a499551e
     ["roRegistry", (_: Interpreter) => new RoRegistry()],
     [
         "roRegistrySection",
