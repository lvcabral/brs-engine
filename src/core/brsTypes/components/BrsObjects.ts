--- conflicted
+++ resolved
@@ -174,20 +174,13 @@
     ],
     ["roXMLElement", (_?: Interpreter) => new RoXMLElement()],
     ["roURLTransfer", (_?: Interpreter) => new RoURLTransfer()],
-<<<<<<< HEAD
-    ["roHttpAgent", (_: Interpreter) => new RoHttpAgent()],
-=======
     ["roHttpAgent", (_?: Interpreter) => new RoHttpAgent()],
->>>>>>> c63b53de
     ["roInvalid", (_?: Interpreter) => new RoInvalid(), -1],
     ["roNDK", (_?: Interpreter) => new RoNDK()],
     ["roCECStatus", (_?: Interpreter) => new RoCECStatus()],
     ["roHdmiStatus", (_?: Interpreter) => new RoHdmiStatus()],
     ["roSocketAddress", (_?: Interpreter) => new RoSocketAddress()],
     ["roStreamSocket", (_?: Interpreter) => new RoStreamSocket()],
-<<<<<<< HEAD
     ["roSGNode", (interpreter: Interpreter, nodeType: BrsString) => createNodeByType(interpreter, nodeType), 1],
     ["roSGScreen", (interpreter: Interpreter) => new RoSGScreen(interpreter)],
-=======
->>>>>>> c63b53de
 ]);