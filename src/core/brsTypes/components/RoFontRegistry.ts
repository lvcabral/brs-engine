--- conflicted
+++ resolved
@@ -65,13 +65,10 @@
         return this.fontRegistry.size;
     }
 
-<<<<<<< HEAD
-=======
     dispose() {
         releaseCanvas(this.canvas);
     }
 
->>>>>>> 1516e753
     createFont(family: BrsString, size: Int32, bold: BrsBoolean, italic: BrsBoolean): BrsType {
         /* Roku tries to respect style version of the font (regular, bold, italic, bold+italic),
             but if it's not available returns the first one registered. */
