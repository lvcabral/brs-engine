--- conflicted
+++ resolved
@@ -45,19 +45,11 @@
         });
         this.interpreter = interpreter;
         this.fontRegistry = new Map();
-<<<<<<< HEAD
-        this.defaultFontFamily = interpreter.deviceInfo.get("defaultFont");
+        this.defaultFontFamily = BrsDevice.deviceInfo.get("defaultFont");
         this.registerFont(`common:/Fonts/${this.defaultFontFamily}-Regular.ttf`);
         this.registerFont(`common:/Fonts/${this.defaultFontFamily}-Bold.ttf`);
         this.registerFont(`common:/Fonts/${this.defaultFontFamily}-Italic.ttf`);
         this.registerFont(`common:/Fonts/${this.defaultFontFamily}-BoldItalic.ttf`);
-=======
-        this.defaultFontFamily = BrsDevice.deviceInfo.get("defaultFont");
-        this.registerFont(interpreter, `common:/Fonts/${this.defaultFontFamily}-Regular.ttf`);
-        this.registerFont(interpreter, `common:/Fonts/${this.defaultFontFamily}-Bold.ttf`);
-        this.registerFont(interpreter, `common:/Fonts/${this.defaultFontFamily}-Italic.ttf`);
-        this.registerFont(interpreter, `common:/Fonts/${this.defaultFontFamily}-BoldItalic.ttf`);
->>>>>>> a499551e
     }
 
     toString(parent?: BrsType): string {
