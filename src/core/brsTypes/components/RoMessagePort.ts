--- conflicted
+++ resolved
@@ -1,10 +1,6 @@
 import { BrsValue, ValueKind, BrsInvalid, BrsBoolean } from "../BrsType";
 import { BrsComponent } from "./BrsComponent";
-<<<<<<< HEAD
-import { BrsEvent, BrsType, isBrsEvent, isInvalid } from "..";
-=======
-import { BrsEvent, BrsType } from "..";
->>>>>>> 1751deb5
+import { BrsEvent, BrsType, isInvalid } from "..";
 import { Callable, StdlibArgument } from "../Callable";
 import { Interpreter } from "../../interpreter";
 import { Int32 } from "../Int32";
@@ -63,11 +59,7 @@
 
         while (loop || performance.now() < timeout) {
             const msg = this.getNextMessage();
-<<<<<<< HEAD
-            if (isBrsEvent(msg)) {
-=======
             if (msg instanceof BrsEvent) {
->>>>>>> 1751deb5
                 return msg;
             }
             this.updateMessageQueue(interpreter, ms);
@@ -84,14 +76,11 @@
         if (this.callbackMap.size > 0) {
             for (const [_, callback] of this.callbackMap.entries()) {
                 const events = callback(interpreter, wait);
-<<<<<<< HEAD
-                this.messageQueue.push(...events.filter(isBrsEvent));
-=======
                 this.messageQueue.push(...events.filter((e: BrsType) => e instanceof BrsEvent));
->>>>>>> 1751deb5
             }
         }
     }
+
     private getNextMessage() {
         if (this.messageQueue.length > 0) {
             return this.messageQueue.shift();
