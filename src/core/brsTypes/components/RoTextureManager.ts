--- conflicted
+++ resolved
@@ -29,11 +29,7 @@
 
 export class RoTextureManager extends BrsComponent implements BrsValue, BrsHttpAgent {
     readonly kind = ValueKind.Object;
-<<<<<<< HEAD
-    private readonly interpreter: Interpreter;
     private readonly textures: Map<string, RoBitmap>;
-=======
->>>>>>> 9aa61f01
     readonly requests: Map<number, RoTextureRequest>;
     readonly customHeaders: Map<string, string>;
     private port?: RoMessagePort;
@@ -93,12 +89,7 @@
     }
 
     private createEvent(request: RoTextureRequest) {
-<<<<<<< HEAD
         let bitmap = this.loadTexture(request.uri) ?? BrsInvalid.Instance;
-=======
-        const texture = this.loadTexture(request);
-        let bitmap = texture ? new RoBitmap(texture) : BrsInvalid.Instance;
->>>>>>> 9aa61f01
         if (bitmap instanceof RoBitmap && bitmap.isValid()) {
             if (
                 request.size &&
@@ -140,21 +131,15 @@
             try {
                 data = BrsDevice.fileSystem.readFileSync(uri);
             } catch (err: any) {
-<<<<<<< HEAD
-                if (this.interpreter.isDevMode) {
-                    this.interpreter.stderr.write(
-                        `warning,[roTextureManager] Error requesting texture ${uri}: ${err.message}`
-=======
                 if (BrsDevice.isDevMode) {
                     BrsDevice.stderr.write(
-                        `warning,[roTextureManager] Error requesting texture ${request.uri}: ${err.message}`
->>>>>>> 9aa61f01
+                        `warning,[roTextureManager] Error requesting texture ${uri}: ${err.message}`
                     );
                 }
             }
         }
         if (data) {
-            const bitmap = new RoBitmap(this.interpreter, data);
+            const bitmap = new RoBitmap(data);
             if (bitmap instanceof RoBitmap && bitmap.isValid()) {
                 this.textures.set(uri, bitmap);
                 return bitmap;
