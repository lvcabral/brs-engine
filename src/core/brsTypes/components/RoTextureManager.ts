import {
    Callable,
    ValueKind,
    StdlibArgument,
    BrsBoolean,
    BrsType,
    BrsComponent,
    BrsValue,
    Uninitialized,
    RoMessagePort,
    RoTextureRequest,
    RequestState,
    BrsString,
    RoBitmap,
    BrsInvalid,
    toAssociativeArray,
} from "..";
import { Interpreter } from "../../interpreter";
import { validUri } from "../../device/FileSystem";
import { download } from "../../interpreter/Network";
import { RoTextureRequestEvent } from "../events/RoTextureRequestEvent";
import { drawBitmapOnBitmap } from "../interfaces/IfDraw2D";
import { BrsHttpAgent, IfHttpAgent } from "../interfaces/IfHttpAgent";
import { IfGetMessagePort, IfSetMessagePort } from "../interfaces/IfMessagePort";
import { BrsDevice } from "../../device/BrsDevice";

// Singleton instance of RoTextureManager
let textureManager: RoTextureManager;

export class RoTextureManager extends BrsComponent implements BrsValue, BrsHttpAgent {
    readonly kind = ValueKind.Object;
    private readonly textures: Map<string, RoBitmap>;
    readonly requests: Map<number, RoTextureRequest>;
    readonly customHeaders: Map<string, string>;
    private port?: RoMessagePort;
    cookiesEnabled: boolean;

    constructor() {
        super("roTextureManager");
        this.cookiesEnabled = false;
        this.requests = new Map<number, RoTextureRequest>();
        this.textures = new Map<string, RoBitmap>();
        this.customHeaders = new Map<string, string>();
        const ifHttpAgent = new IfHttpAgent(this);
        const setPortIface = new IfSetMessagePort(this, this.getNewEvents.bind(this));
        const getPortIface = new IfGetMessagePort(this);
        this.registerMethods({
            ifTextureManager: [this.requestTexture, this.cancelRequest, this.unloadBitmap, this.cleanup],
            ifHttpAgent: [
                ifHttpAgent.addHeader,
                ifHttpAgent.setHeaders,
                ifHttpAgent.initClientCertificates,
                ifHttpAgent.setCertificatesFile,
                ifHttpAgent.setCertificatesDepth,
                ifHttpAgent.enableCookies,
                ifHttpAgent.getCookies,
                ifHttpAgent.addCookies,
                ifHttpAgent.clearCookies,
            ],
            ifSetMessagePort: [setPortIface.setMessagePort, setPortIface.setPort],
            ifGetMessagePort: [getPortIface.getMessagePort, getPortIface.getPort],
        });
    }

    toString(parent?: BrsType): string {
        return "<Component: roTextureManager>";
    }

    equalTo(other: BrsType): BrsBoolean {
        return BrsBoolean.False;
    }

    count() {
        return this.textures.size;
    }

    dispose() {
        this.textures.clear();
        this.port?.removeReference();
    }

    private getNewEvents() {
        const events: RoTextureRequestEvent[] = [];
        for (let request of this.requests.values()) {
            events.push(this.createEvent(request));
            this.requests.delete(request.identity);
        }
        return events;
    }

    private createEvent(request: RoTextureRequest) {
        let bitmap = this.loadTexture(request.uri);
        if (
            bitmap?.isValid() &&
            request.size &&
            request.size.width > 0 &&
            request.size.height > 0 &&
            (request.size.width !== bitmap.width || request.size.height !== bitmap.height)
        ) {
            const newDim = toAssociativeArray(request.size);
            const newBmp = new RoBitmap(newDim);
            drawBitmapOnBitmap(bitmap, newBmp, request.scaleMode);
            bitmap = newBmp;
        }
        request.state = bitmap?.isValid() ? RequestState.Ready : RequestState.Failed;
        return new RoTextureRequestEvent(request, bitmap ?? BrsInvalid.Instance);
    }

    loadTexture(uri: string, headers?: Map<string, string>): RoBitmap | undefined {
        const bitmap = this.textures.get(uri);
        if (bitmap) {
            return bitmap;
        }
<<<<<<< HEAD
        let data: ArrayBuffer | undefined;
        if (uri.startsWith("http")) {
            data = download(
                BrsDevice.getCORSProxy() + uri,
                "arraybuffer",
                headers ?? this.customHeaders,
                this.cookiesEnabled
            );
=======
        if (request.uri.startsWith("http")) {
            const url = BrsDevice.getCORSProxy(request.uri);
            const data = download(url, "arraybuffer", this.customHeaders, this.cookiesEnabled);
            if (data) {
                this.textures.set(request.uri, data);
                return data;
            }
>>>>>>> a1c07b97
        } else {
            data = this.loadLocalFile(uri);
        }
        if (data) {
            const bitmap = new RoBitmap(data, uri);
            if (bitmap instanceof RoBitmap && bitmap.isValid()) {
                this.textures.set(uri, bitmap);
                return bitmap;
            }
        }
        return undefined;
    }

    resizeTexture(bitmap: RoBitmap, width: number, height: number) {
        if (bitmap.isValid() && width > 0 && height > 0 && (width !== bitmap.width || height !== bitmap.height)) {
            const newDim = toAssociativeArray({ width, height });
            const newBmp = new RoBitmap(newDim);
            drawBitmapOnBitmap(bitmap, newBmp, 1);
            return newBmp;
        }
        return bitmap;
    }

    private loadLocalFile(uri: string) {
        try {
            const fsys = BrsDevice.fileSystem;
            let assetPath = uri;
            if (uri.startsWith("pkg:/locale/images/") && !fsys.existsSync(uri)) {
                const locale = BrsDevice.deviceInfo.locale;
                const filePath = uri.substring("pkg:/locale/images/".length);
                if (fsys.existsSync(`pkg:/locale/${locale}/images/${filePath}`)) {
                    assetPath = `pkg:/locale/${locale}/images/${filePath}`;
                } else if (fsys.existsSync(`pkg:/locale/default/images/${filePath}`)) {
                    assetPath = `pkg:/locale/default/images/${filePath}`;
                } else if (fsys.existsSync(`pkg:/locale/en_US/images/${filePath}`)) {
                    assetPath = `pkg:/locale/en_US/images/${filePath}`;
                }
            }
            return fsys.readFileSync(assetPath);
        } catch (err: any) {
            if (BrsDevice.isDevMode) {
                BrsDevice.stderr.write(`warning,[roTextureManager] Error requesting texture ${uri}: ${err.message}`);
            }
        }
    }

    /** Makes a request for an roBitmap with the attributes specified by the roTextureRequest. */
    private readonly requestTexture = new Callable("requestTexture", {
        signature: {
            args: [new StdlibArgument("req", ValueKind.Object)],
            returns: ValueKind.Void,
        },
        impl: (_: Interpreter, req: RoTextureRequest) => {
            if (!(req instanceof RoTextureRequest)) {
                return Uninitialized.Instance;
            }
            if (!validUri(req.uri)) {
                BrsDevice.stderr.write(`warning,*** ERROR: Missing or invalid PHY: '${req.uri}'`);
                req.state = RequestState.Failed;
                this.port?.pushMessage(new RoTextureRequestEvent(req, BrsInvalid.Instance));
            } else if (req.async) {
                this.requests.set(req.identity, req);
            } else if (this.port) {
                this.port.pushMessage(this.createEvent(req));
            }
            return Uninitialized.Instance;
        },
    });

    /** Cancels the request specified by req, which should be an roTextureRequest previously passed to the RequestTexture() method. */
    private readonly cancelRequest = new Callable("cancelRequest", {
        signature: {
            args: [new StdlibArgument("req", ValueKind.Object)],
            returns: ValueKind.Void,
        },
        impl: (_: Interpreter, req: RoTextureRequest) => {
            if (req instanceof RoTextureRequest && this.requests.has(req.identity)) {
                req.state = RequestState.Cancelled;
                this.requests.delete(req.identity);
            }
            return Uninitialized.Instance;
        },
    });

    /** Removes a bitmap from the roTextureManager with the specified URL. */
    private readonly unloadBitmap = new Callable("unloadBitmap", {
        signature: {
            args: [new StdlibArgument("url", ValueKind.String)],
            returns: ValueKind.Void,
        },
        impl: (_: Interpreter, url: BrsString) => {
            this.textures.delete(url.value);
            return Uninitialized.Instance;
        },
    });

    /** Removes all bitmaps from the roTextureManager. */
    private readonly cleanup = new Callable("cleanup", {
        signature: { args: [], returns: ValueKind.Void },
        impl: (_: Interpreter) => {
            this.textures.clear();
            return Uninitialized.Instance;
        },
    });
}

// Function to get the singleton instance of RoTextureManager
export function getTextureManager(): RoTextureManager {
    if (!textureManager) {
        textureManager = new RoTextureManager();
    }
    return textureManager;
}<|MERGE_RESOLUTION|>--- conflicted
+++ resolved
@@ -111,24 +111,14 @@
         if (bitmap) {
             return bitmap;
         }
-<<<<<<< HEAD
         let data: ArrayBuffer | undefined;
         if (uri.startsWith("http")) {
             data = download(
-                BrsDevice.getCORSProxy() + uri,
+                BrsDevice.getCORSProxy(uri),
                 "arraybuffer",
                 headers ?? this.customHeaders,
                 this.cookiesEnabled
             );
-=======
-        if (request.uri.startsWith("http")) {
-            const url = BrsDevice.getCORSProxy(request.uri);
-            const data = download(url, "arraybuffer", this.customHeaders, this.cookiesEnabled);
-            if (data) {
-                this.textures.set(request.uri, data);
-                return data;
-            }
->>>>>>> a1c07b97
         } else {
             data = this.loadLocalFile(uri);
         }
