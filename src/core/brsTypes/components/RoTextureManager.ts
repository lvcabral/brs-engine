--- conflicted
+++ resolved
@@ -131,11 +131,7 @@
             data = download(uri, "arraybuffer", this.customHeaders, this.cookiesEnabled);
         } else {
             try {
-<<<<<<< HEAD
-                data = this.interpreter.fileSystem.readFileSync(uri);
-=======
-                return BrsDevice.fileSystem.readFileSync(request.uri);
->>>>>>> 63248c54
+                data = BrsDevice.fileSystem.readFileSync(uri);
             } catch (err: any) {
                 if (this.interpreter.isDevMode) {
                     this.interpreter.stderr.write(
