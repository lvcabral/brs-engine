--- conflicted
+++ resolved
@@ -32,11 +32,6 @@
     readonly kind = ValueKind.Object;
     private readonly textures: Map<string, RoBitmap>;
     readonly requests: Map<number, RoTextureRequest>;
-<<<<<<< HEAD
-    readonly customHeaders: Map<string, string>;
-=======
-    readonly textures: Map<string, Buffer>;
->>>>>>> 4d2397a1
     private port?: RoMessagePort;
     // ifHttpAgent Interface
     readonly customHeaders: Map<string, string>;
@@ -48,11 +43,7 @@
         this.cookiesEnabled = false;
         this.certificatesFile = DefaultCertificatesFile;
         this.requests = new Map<number, RoTextureRequest>();
-<<<<<<< HEAD
         this.textures = new Map<string, RoBitmap>();
-=======
-        this.textures = new Map<string, Buffer>();
->>>>>>> 4d2397a1
         this.customHeaders = new Map<string, string>();
         const ifHttpAgent = new IfHttpAgent(this);
         const setPortIface = new IfSetMessagePort(this, this.getNewEvents.bind(this));
@@ -119,19 +110,12 @@
         return new RoTextureRequestEvent(request, bitmap ?? BrsInvalid.Instance);
     }
 
-<<<<<<< HEAD
     loadTexture(uri: string, headers?: Map<string, string>): RoBitmap | undefined {
         const bitmap = this.textures.get(uri);
         if (bitmap) {
             return bitmap;
-=======
-    private loadTexture(request: RoTextureRequest): Buffer | undefined {
-        const cached = this.textures.get(request.uri);
-        if (cached) {
-            return cached;
->>>>>>> 4d2397a1
-        }
-        let data: ArrayBuffer | undefined;
+        }
+        let data: Buffer | undefined;
         if (uri.startsWith("http")) {
             data = download(
                 BrsDevice.getCORSProxy(uri),
