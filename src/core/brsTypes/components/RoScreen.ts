--- conflicted
+++ resolved
@@ -97,11 +97,7 @@
         this.context = new Array<BrsCanvasContext2D>(this.doubleBuffer ? 2 : 1);
         this.createDisplayBuffer();
         this.alphaEnable = false;
-<<<<<<< HEAD
-        const maxFps = BrsDevice.deviceInfo.get("maxFps") ?? 60;
-=======
         const maxFps = BrsDevice.deviceInfo.maxFps;
->>>>>>> cf645512
         this.maxMs = Math.trunc((1 / maxFps) * 1000);
         const ifDraw2D = new IfDraw2D(this);
         const ifSetMsgPort = new IfSetMessagePort(this, this.getNewEvents.bind(this));
