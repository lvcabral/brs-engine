--- conflicted
+++ resolved
@@ -1,6 +1,6 @@
 import { BrsValue, ValueKind, BrsInvalid, BrsBoolean } from "../BrsType";
 import { BrsComponent } from "./BrsComponent";
-import { BrsEvent, BrsType, Double, KeyEvent, RoUniversalControlEvent } from "..";
+import { BrsEvent, BrsType, Double, RoUniversalControlEvent } from "..";
 import { Callable } from "../Callable";
 import { Interpreter } from "../../interpreter";
 import { Int32 } from "../Int32";
@@ -19,6 +19,7 @@
 } from "../interfaces/IfDraw2D";
 import { IfSetMessagePort, IfGetMessagePort } from "../interfaces/IfMessagePort";
 import { BrsDevice } from "../../BrsDevice";
+import { KeyEvent } from "../../common";
 
 export class RoScreen extends BrsComponent implements BrsValue, BrsDraw2D {
     readonly kind = ValueKind.Object;
@@ -97,11 +98,7 @@
         this.context = new Array<BrsCanvasContext2D>(this.doubleBuffer ? 2 : 1);
         this.createDisplayBuffer();
         this.alphaEnable = false;
-<<<<<<< HEAD
-        const maxFps = interpreter.deviceInfo.get("maxFps") ?? 60;
-=======
-        const maxFps = BrsDevice.deviceInfo.get("maxFps") || 60;
->>>>>>> a499551e
+        const maxFps = BrsDevice.deviceInfo.get("maxFps") ?? 60;
         this.maxMs = Math.trunc((1 / maxFps) * 1000);
         const ifDraw2D = new IfDraw2D(this);
         const ifSetMsgPort = new IfSetMessagePort(this, this.getNewEvents.bind(this));
@@ -220,7 +217,7 @@
     // Control Key Events
     private getNewEvents() {
         const events: BrsEvent[] = [];
-        this.interpreter.updateKeysBuffer(this.keysBuffer);
+        BrsDevice.updateKeysBuffer(this.keysBuffer);
         const nextKey = this.keysBuffer.shift();
         if (nextKey && nextKey.key !== this.lastKey) {
             if (this.interpreter.singleKeyEvents) {
@@ -243,28 +240,6 @@
         return events;
     }
 
-<<<<<<< HEAD
-=======
-    private updateKeysBuffer() {
-        for (let i = 0; i < keyBufferSize; i++) {
-            const idx = i * keyArraySpots;
-            const key = Atomics.load(BrsDevice.sharedArray, DataType.KEY + idx);
-            if (key === -1) {
-                return;
-            } else if (this.keysBuffer.length === 0 || key !== this.keysBuffer.at(-1)?.key) {
-                const remoteId = Atomics.load(BrsDevice.sharedArray, DataType.RID + idx);
-                const remoteType = Math.trunc(remoteId / 10) * 10;
-                const remoteStr = RemoteType[remoteType] ?? RemoteType[RemoteType.SIM];
-                const remoteIdx = remoteId - remoteType;
-                const mod = Atomics.load(BrsDevice.sharedArray, DataType.MOD + idx);
-                Atomics.store(BrsDevice.sharedArray, DataType.KEY + idx, -1);
-                this.keysBuffer.push({ remote: `${remoteStr}:${remoteIdx}`, key: key, mod: mod });
-                BrsDevice.lastRemote = remoteIdx;
-            }
-        }
-    }
-
->>>>>>> a499551e
     // ifScreen ------------------------------------------------------------------------------------
 
     /** If the screen is double buffered, SwapBuffers swaps the back buffer with the front buffer */
