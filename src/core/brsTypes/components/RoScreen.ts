--- conflicted
+++ resolved
@@ -193,15 +193,9 @@
 
     dispose() {
         this.port?.unregisterCallback(this.getComponentName());
-<<<<<<< HEAD
-        this.canvas.forEach((c) => releaseCanvas(c));
-=======
-        if (this.disposeCanvas) {
-            for (const c of this.canvas) {
-                releaseCanvas(c);
-            }
-        }
->>>>>>> a82736f1
+        for (const c of this.canvas) {
+            releaseCanvas(c);
+        }
     }
     isValid() {
         return this.valid;
