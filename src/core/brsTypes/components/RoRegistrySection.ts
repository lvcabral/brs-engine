import { BrsValue, ValueKind, BrsString, BrsBoolean } from "../BrsType";
import { BrsComponent } from "./BrsComponent";
import { BrsType } from "..";
import { Callable, StdlibArgument } from "../Callable";
import { Interpreter } from "../../interpreter";
import { RoArray } from "./RoArray";
import { RoList } from "./RoList";
import { RoAssociativeArray } from "./RoAssociativeArray";
import { BrsDevice } from "../../device/BrsDevice";

export class RoRegistrySection extends BrsComponent implements BrsValue {
    readonly kind = ValueKind.Object;
    readonly section: string;
    readonly devId: string;

    constructor(section: BrsString) {
        super("roRegistrySection");
        this.section = section.value;
        this.devId = BrsDevice.deviceInfo.developerId;
        this.registerMethods({
            ifRegistrySection: [
                this.read,
                this.readMulti,
                this.write,
                this.writeMulti,
                this.delete,
                this.exists,
                this.flush,
                this.getKeyList,
            ],
        });
    }

    toString(parent?: BrsType): string {
        return "<Component: roRegistrySection>";
    }

    equalTo(other: BrsType) {
        return BrsBoolean.False;
    }

    getValue() {
        return this.section;
    }

    /** Reads and returns the value of the specified key. */
    private readonly read = new Callable("read", {
        signature: {
            args: [new StdlibArgument("key", ValueKind.String)],
            returns: ValueKind.String,
        },
        impl: (_: Interpreter, key: BrsString) => {
<<<<<<< HEAD
            BrsDevice.refreshRegistry();
            const devId = BrsDevice.deviceInfo.get("developerId");
            let value = BrsDevice.registry.get(`${devId}.${this.section}.${key.value}`);
=======
            let value = BrsDevice.registry.get(`${this.devId}.${this.section}.${key.value}`);
>>>>>>> cf645512
            if (!value) {
                value = "";
            }
            return new BrsString(value);
        },
    });

    /** Reads multiple values from the registry. */
    private readonly readMulti = new Callable("readMulti", {
        signature: {
            args: [new StdlibArgument("keysArray", ValueKind.Object)],
            returns: ValueKind.Dynamic,
        },
        impl: (_: Interpreter, keysArray: RoArray) => {
<<<<<<< HEAD
            BrsDevice.refreshRegistry();
            const devId = BrsDevice.deviceInfo.get("developerId");
            const keys = keysArray.getElements() as BrsString[];
            const result = new RoAssociativeArray([]);
            keys.forEach((key) => {
                const fullKey = `${devId}.${this.section}.${key.value}`;
                const value = BrsDevice.registry.get(fullKey);
=======
            let keys = keysArray.getElements() as BrsString[];
            let result = new RoAssociativeArray([]);
            keys.forEach((key) => {
                let fullKey = `${this.devId}.${this.section}.${key.value}`;
                let value = BrsDevice.registry.get(fullKey);
>>>>>>> cf645512
                if (value) {
                    result.set(key, new BrsString(value));
                }
            });
            return result;
        },
    });

    /** Replaces the value of the specified key. */
    private readonly write = new Callable("write", {
        signature: {
            args: [
                new StdlibArgument("key", ValueKind.String),
                new StdlibArgument("value", ValueKind.String),
            ],
            returns: ValueKind.Boolean,
        },
        impl: (_: Interpreter, key: BrsString, value: BrsString) => {
            BrsDevice.refreshRegistry();
            BrsDevice.registry.set(this.devId + "." + this.section + "." + key.value, value.value);
            return BrsBoolean.True;
        },
    });

    /** Writes multiple values to the registry. */
    private readonly writeMulti = new Callable("writeMulti", {
        signature: {
            args: [new StdlibArgument("roAA", ValueKind.Object)],
            returns: ValueKind.Boolean,
        },
        impl: (_: Interpreter, roAA: RoAssociativeArray) => {
            BrsDevice.refreshRegistry();
            const elements = roAA.getElements();
            const devSection = `${this.devId}.${this.section}.`;
            elements.forEach(function (value, key) {
                BrsDevice.registry.set(`${devSection}${key}`, value.value);
            });
            return BrsBoolean.True;
        },
    });

    /** Deletes the specified key. */
    private readonly delete = new Callable("delete", {
        signature: {
            args: [new StdlibArgument("key", ValueKind.String)],
            returns: ValueKind.Boolean,
        },
        impl: (_: Interpreter, key: BrsString) => {
            BrsDevice.refreshRegistry();
            return BrsBoolean.from(
                BrsDevice.registry.delete(this.devId + "." + this.section + "." + key.value)
            );
        },
    });

    /** Checks if the specified key exists */
    private readonly exists = new Callable("exists", {
        signature: {
            args: [new StdlibArgument("key", ValueKind.String)],
            returns: ValueKind.Boolean,
        },
        impl: (_: Interpreter, key: BrsString) => {
            BrsDevice.refreshRegistry();
            return BrsBoolean.from(
                BrsDevice.registry.has(this.devId + "." + this.section + "." + key.value)
            );
        },
    });

    /** Flushes the contents of the registry out to persistent storage. */
    private readonly flush = new Callable("flush", {
        signature: {
            args: [],
            returns: ValueKind.Boolean,
        },
        impl: (_: Interpreter) => {
            BrsDevice.flushRegistry();
            postMessage(BrsDevice.registry);
            return BrsBoolean.True;
        },
    });

    /** Each entry is an roString containing the name of the key */
    private readonly getKeyList = new Callable("getKeyList", {
        signature: {
            args: [],
            returns: ValueKind.Object,
        },
        impl: (_: Interpreter) => {
            BrsDevice.refreshRegistry();
            const keys = new Array<BrsString>();
            [...BrsDevice.registry.keys()].forEach((key) => {
                const regSection = this.devId + "." + this.section;
                if (key.startsWith(regSection)) {
                    keys.push(new BrsString(key.slice(regSection.length + 1)));
                }
            });
            return new RoList(keys);
        },
    });
}<|MERGE_RESOLUTION|>--- conflicted
+++ resolved
@@ -50,13 +50,8 @@
             returns: ValueKind.String,
         },
         impl: (_: Interpreter, key: BrsString) => {
-<<<<<<< HEAD
             BrsDevice.refreshRegistry();
-            const devId = BrsDevice.deviceInfo.get("developerId");
-            let value = BrsDevice.registry.get(`${devId}.${this.section}.${key.value}`);
-=======
             let value = BrsDevice.registry.get(`${this.devId}.${this.section}.${key.value}`);
->>>>>>> cf645512
             if (!value) {
                 value = "";
             }
@@ -71,21 +66,12 @@
             returns: ValueKind.Dynamic,
         },
         impl: (_: Interpreter, keysArray: RoArray) => {
-<<<<<<< HEAD
             BrsDevice.refreshRegistry();
-            const devId = BrsDevice.deviceInfo.get("developerId");
-            const keys = keysArray.getElements() as BrsString[];
-            const result = new RoAssociativeArray([]);
-            keys.forEach((key) => {
-                const fullKey = `${devId}.${this.section}.${key.value}`;
-                const value = BrsDevice.registry.get(fullKey);
-=======
             let keys = keysArray.getElements() as BrsString[];
             let result = new RoAssociativeArray([]);
             keys.forEach((key) => {
                 let fullKey = `${this.devId}.${this.section}.${key.value}`;
                 let value = BrsDevice.registry.get(fullKey);
->>>>>>> cf645512
                 if (value) {
                     result.set(key, new BrsString(value));
                 }
