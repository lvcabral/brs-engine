import {
    BrsBoolean,
    BrsInvalid,
    BrsString,
    Callable,
    Float,
    RoBitmap,
    RoByteArray,
    RoFont,
    RoRegion,
    RoScreen,
    StdlibArgument,
    ValueKind,
} from "..";
import { numberToHex } from "../../common";
import { Interpreter } from "../../interpreter";
import { BrsComponent } from "../components/BrsComponent";
import { RoCompositor } from "../components/RoCompositor";
import { Int32 } from "../Int32";
import { Canvas, CanvasRenderingContext2D, createCanvas, ImageData as NodeImageData } from "canvas";
import UPNG from "upng-js";

export type BrsCanvas = OffscreenCanvas | Canvas;
export type BrsCanvasContext2D = OffscreenCanvasRenderingContext2D | CanvasRenderingContext2D;
export type BrsImageData = ImageData | NodeImageData;
<<<<<<< HEAD
export type BoundingRect = { x: number; y: number; width: number; height: number };
=======
export type Rect = { x: number; y: number; width: number; height: number };
export type Circle = { x: number; y: number; r: number };
>>>>>>> fc51f8e1

/**
 * BrightScript Interface ifDraw2D
 * https://developer.roku.com/docs/references/brightscript/interfaces/ifdraw2d.md
 */
export class IfDraw2D {
    private readonly component: BrsDraw2D;

    constructor(component: BrsDraw2D) {
        this.component = component;
    }

    doClearCanvas(rgba: number) {
        this.component.clearCanvas(rgba);
    }

    doDrawScaledObject(
        x: number,
        y: number,
        scaleX: number,
        scaleY: number,
        object: BrsComponent,
        rgba?: number
    ): boolean {
        const ctx = this.component.getContext();
        const didDraw = this.component.drawImage(object, x, y, scaleX, scaleY, rgba);
        ctx.globalAlpha = 1.0;
        return didDraw;
    }

    doDrawRotatedBitmap(
        x: number,
        y: number,
        scaleX: number,
        scaleY: number,
        rotation: number,
        object: RoBitmap,
        centerX?: number,
        centerY?: number,
        rgba?: number
    ) {
        const baseX = this.component.x;
        const baseY = this.component.y;
        const ctx = this.component.getContext();
        ctx.save();
        const rotationCenterX = centerX !== undefined ? centerX : 0;
        const rotationCenterY = centerY !== undefined ? centerY : 0;
        ctx.translate(baseX + x + rotationCenterX, baseY + y + rotationCenterY);
        ctx.rotate(-rotation);
        this.component.drawImage(object, 0, 0, scaleX, scaleY, rgba);
        ctx.restore();
        this.component.makeDirty();
    }

    doDrawRotatedRect(
        rect: BoundingRect,
        rgba: number,
        rotation: number,
        center?: number[],
        opacity: number = 1.0
    ) {
        const baseX = this.component.x;
        const baseY = this.component.y;
        const ctx = this.component.getContext();
        ctx.save();
        // Default to top-left corner if centerX and centerY are not provided
        const rotationCenterX = center !== undefined ? center[0] : 0;
        const rotationCenterY = center !== undefined ? center[1] : 0;
        ctx.translate(baseX + rect.x + rotationCenterX, baseY + rect.y + rotationCenterY);
        ctx.rotate(-rotation); // Apply the rotation
        ctx.translate(-rotationCenterX, -rotationCenterY); // Translate back
        ctx.globalAlpha = opacity; // Set the opacity
        ctx.fillStyle = rgbaIntToHex(rgba, this.component.getCanvasAlpha());
        ctx.fillRect(0, 0, rect.width, rect.height); // Draw the rectangle at the origin
        ctx.restore();
        this.component.makeDirty();
    }

    doDrawText(text: string, x: number, y: number, rgba: number, font: RoFont) {
        const baseX = this.component.x;
        const baseY = this.component.y;
        const ctx = this.component.getContext();
        ctx.fillStyle = rgbaIntToHex(rgba, this.component.getCanvasAlpha());
        ctx.font = font.toFontString();
        ctx.textBaseline = "top";
        ctx.fillText(text, baseX + x, baseY + y + font.getTopAdjust());
        this.component.makeDirty();
    }

    doDrawRotatedText(
        text: string,
        x: number,
        y: number,
        rgba: number,
        font: RoFont,
        rotation: number
    ) {
        const baseX = this.component.x;
        const baseY = this.component.y;
        const ctx = this.component.getContext();
        ctx.save();
        ctx.translate(baseX + x, baseY + y);
        ctx.rotate(-rotation);
        ctx.fillStyle = rgbaIntToHex(rgba, this.component.getCanvasAlpha());
        ctx.font = font.toFontString();
        ctx.textBaseline = "top";
        ctx.fillText(text, 0, font.getTopAdjust());
        ctx.restore();
        this.component.makeDirty();
    }

    /** Clear the bitmap, and fill with the specified RGBA color */
    readonly clear = new Callable("clear", {
        signature: {
            args: [new StdlibArgument("rgba", ValueKind.Int32)],
            returns: ValueKind.Void,
        },
        impl: (_: Interpreter, rgba: Int32) => {
            this.doClearCanvas(rgba.getValue());
            return BrsInvalid.Instance;
        },
    });

    /** Draw the source object, where src is an roBitmap or an roRegion object, at position x,y */
    readonly drawObject = new Callable("drawObject", {
        signature: {
            args: [
                new StdlibArgument("x", ValueKind.Int32),
                new StdlibArgument("y", ValueKind.Int32),
                new StdlibArgument("object", ValueKind.Object),
                new StdlibArgument("rgba", ValueKind.Int32, BrsInvalid.Instance),
            ],
            returns: ValueKind.Boolean,
        },
        impl: (
            _: Interpreter,
            x: Int32,
            y: Int32,
            object: BrsComponent,
            rgba: Int32 | BrsInvalid
        ) => {
            const ctx = this.component.getContext();
            const didDraw = this.component.drawImage(
                object,
                x.getValue(),
                y.getValue(),
                1,
                1,
                rgba instanceof Int32 ? rgba.getValue() : undefined
            );
            ctx.globalAlpha = 1.0;
            return BrsBoolean.from(didDraw);
        },
    });

    /** Draw the source object at position x,y rotated by angle theta degrees. */
    readonly drawRotatedObject = new Callable("drawRotatedObject", {
        signature: {
            args: [
                new StdlibArgument("x", ValueKind.Int32),
                new StdlibArgument("y", ValueKind.Int32),
                new StdlibArgument("theta", ValueKind.Float),
                new StdlibArgument("object", ValueKind.Object),
                new StdlibArgument("rgba", ValueKind.Int32, BrsInvalid.Instance),
            ],
            returns: ValueKind.Boolean,
        },
        impl: (
            _: Interpreter,
            x: Int32,
            y: Int32,
            theta: Float,
            object: BrsComponent,
            rgba: Int32 | BrsInvalid
        ) => {
            const didDraw = drawRotatedObject(
                this.component,
                object,
                x.getValue(),
                y.getValue(),
                theta.getValue(),
                rgba instanceof Int32 ? rgba.getValue() : undefined
            );
            this.component.makeDirty();
            return BrsBoolean.from(didDraw);
        },
    });

    /** Draw the source object, at position x,y, scaled horizontally by scaleX and vertically by scaleY. */
    readonly drawScaledObject = new Callable("drawScaledObject", {
        signature: {
            args: [
                new StdlibArgument("x", ValueKind.Int32),
                new StdlibArgument("y", ValueKind.Int32),
                new StdlibArgument("scaleX", ValueKind.Float),
                new StdlibArgument("scaleY", ValueKind.Float),
                new StdlibArgument("object", ValueKind.Object),
                new StdlibArgument("rgba", ValueKind.Int32, BrsInvalid.Instance),
            ],
            returns: ValueKind.Boolean,
        },
        impl: (
            _: Interpreter,
            x: Int32,
            y: Int32,
            scaleX: Float,
            scaleY: Float,
            object: BrsComponent,
            rgba: Int32 | BrsInvalid
        ) => {
            const ctx = this.component.getContext();
            const didDraw = this.component.drawImage(
                object,
                x.getValue(),
                y.getValue(),
                scaleX.getValue(),
                scaleY.getValue(),
                rgba instanceof Int32 ? rgba.getValue() : undefined
            );
            return BrsBoolean.from(didDraw);
        },
    });

    /** Draw the source object, at position x,y, rotated by theta and scaled horizontally by scaleX and vertically by scaleY. */
    readonly drawTransformedObject = new Callable("drawTransformedObject", {
        signature: {
            args: [
                new StdlibArgument("x", ValueKind.Int32),
                new StdlibArgument("y", ValueKind.Int32),
                new StdlibArgument("theta", ValueKind.Float),
                new StdlibArgument("scaleX", ValueKind.Float),
                new StdlibArgument("scaleY", ValueKind.Float),
                new StdlibArgument("object", ValueKind.Object),
                new StdlibArgument("rgba", ValueKind.Int32, BrsInvalid.Instance),
            ],
            returns: ValueKind.Boolean,
        },
        impl: (
            _: Interpreter,
            x: Int32,
            y: Int32,
            theta: Float,
            scaleX: Float,
            scaleY: Float,
            object: BrsComponent,
            rgba: Int32 | BrsInvalid
        ) => {
            const ctx = this.component.getContext();
            const positionX = x.getValue();
            const positionY = y.getValue();
            const angleInRad = (-theta.getValue() * Math.PI) / 180;
            ctx.save();
            ctx.translate(positionX, positionY);
            ctx.rotate(angleInRad);
            const didDraw = this.component.drawImage(
                object,
                0,
                0,
                scaleX.getValue(),
                scaleY.getValue(),
                rgba instanceof Int32 ? rgba.getValue() : undefined
            );
            ctx.globalAlpha = 1.0;
            ctx.restore();
            return BrsBoolean.from(didDraw);
        },
    });

    /** Draw a line from (xStart, yStart) to (xEnd, yEnd) with RGBA color */
    readonly drawLine = new Callable("drawLine", {
        signature: {
            args: [
                new StdlibArgument("xStart", ValueKind.Int32),
                new StdlibArgument("yStart", ValueKind.Int32),
                new StdlibArgument("xEnd", ValueKind.Int32),
                new StdlibArgument("yEnd", ValueKind.Int32),
                new StdlibArgument("rgba", ValueKind.Int32),
            ],
            returns: ValueKind.Boolean,
        },
        impl: (
            _: Interpreter,
            xStart: Int32,
            yStart: Int32,
            xEnd: Int32,
            yEnd: Int32,
            rgba: Int32
        ) => {
            const baseX = this.component.x;
            const baseY = this.component.y;
            const ctx = this.component.getContext();
            ctx.beginPath();
            ctx.strokeStyle = rgbaIntToHex(rgba.getValue(), this.component.getCanvasAlpha());
            ctx.moveTo(baseX + xStart.getValue(), baseY + yStart.getValue());
            ctx.lineTo(baseX + xEnd.getValue(), baseY + yEnd.getValue());
            ctx.stroke();
            this.component.makeDirty();
            return BrsBoolean.True;
        },
    });

    /** Draws a point at (x,y) with the given size and RGBA color */
    readonly drawPoint = new Callable("drawPoint", {
        signature: {
            args: [
                new StdlibArgument("x", ValueKind.Int32),
                new StdlibArgument("y", ValueKind.Int32),
                new StdlibArgument("size", ValueKind.Float),
                new StdlibArgument("rgba", ValueKind.Int32),
            ],
            returns: ValueKind.Boolean,
        },
        impl: (_: Interpreter, x: Int32, y: Int32, size: Float, rgba: Int32) => {
            const baseX = this.component.x;
            const baseY = this.component.y;
            const ctx = this.component.getContext();
            ctx.fillStyle = rgbaIntToHex(rgba.getValue(), this.component.getCanvasAlpha());
            ctx.fillRect(
                baseX + x.getValue(),
                baseY + y.getValue(),
                size.getValue(),
                size.getValue()
            );
            this.component.makeDirty();
            return BrsBoolean.True;
        },
    });

    /** Fill the specified rectangle from left (x), top (y) to right (x + width), bottom (y + height) with the RGBA color */
    readonly drawRect = new Callable("drawRect", {
        signature: {
            args: [
                new StdlibArgument("x", ValueKind.Int32),
                new StdlibArgument("y", ValueKind.Int32),
                new StdlibArgument("width", ValueKind.Int32),
                new StdlibArgument("height", ValueKind.Int32),
                new StdlibArgument("rgba", ValueKind.Int32),
            ],
            returns: ValueKind.Boolean,
        },
        impl: (_: Interpreter, x: Int32, y: Int32, width: Int32, height: Int32, rgba: Int32) => {
            const baseX = this.component.x + x.getValue();
            const baseY = this.component.y + y.getValue();
            const ctx = this.component.getContext();
            if (this.component instanceof RoScreen && !this.component.getCanvasAlpha()) {
                ctx.clearRect(baseX, baseY, width.getValue(), height.getValue());
                ctx.fillStyle = rgbaIntToHex(rgba.getValue(), true);
            } else {
                ctx.fillStyle = rgbaIntToHex(rgba.getValue(), this.component.getCanvasAlpha());
            }
            ctx.fillRect(baseX, baseY, width.getValue(), height.getValue());
            this.component.makeDirty();
            return BrsBoolean.True;
        },
    });

    /** Draws the text at position (x,y) using the specified RGBA color and roFont font object. */
    readonly drawText = new Callable("drawText", {
        signature: {
            args: [
                new StdlibArgument("text", ValueKind.String),
                new StdlibArgument("x", ValueKind.Int32),
                new StdlibArgument("y", ValueKind.Int32),
                new StdlibArgument("rgba", ValueKind.Int32),
                new StdlibArgument("font", ValueKind.Object),
            ],
            returns: ValueKind.Boolean,
        },
        impl: (_: Interpreter, text: BrsString, x: Int32, y: Int32, rgba: Int32, font: RoFont) => {
            this.doDrawText(text.value, x.getValue(), y.getValue(), rgba.getValue(), font);
            return BrsBoolean.True;
        },
    });

    /** Realize the bitmap by finishing all queued draw calls. */
    readonly finish = new Callable("finish", {
        signature: {
            args: [],
            returns: ValueKind.Void,
        },
        impl: (_: Interpreter) => {
            this.component.finishDraw();
            return BrsInvalid.Instance;
        },
    });

    /** Returns true if alpha blending is enabled */
    readonly getAlphaEnable = new Callable("getAlphaEnable", {
        signature: {
            args: [],
            returns: ValueKind.Boolean,
        },
        impl: (_: Interpreter) => {
            return BrsBoolean.from(this.component.getCanvasAlpha());
        },
    });

    /** If enable is true, do alpha blending when this bitmap is the destination */
    readonly setAlphaEnable = new Callable("setAlphaEnable", {
        signature: {
            args: [new StdlibArgument("alphaEnable", ValueKind.Boolean)],
            returns: ValueKind.Void,
        },
        impl: (_: Interpreter, alphaEnable: BrsBoolean) => {
            this.component.setCanvasAlpha(alphaEnable.toBoolean());
            return BrsInvalid.Instance;
        },
    });

    /** Return the width of the screen/bitmap/region. */
    readonly getWidth = new Callable("getWidth", {
        signature: {
            args: [],
            returns: ValueKind.Int32,
        },
        impl: (_: Interpreter) => {
            return new Int32(this.component.width);
        },
    });

    /** Return the height of the screen/bitmap/region. */
    readonly getHeight = new Callable("getHeight", {
        signature: {
            args: [],
            returns: ValueKind.Int32,
        },
        impl: (_: Interpreter) => {
            return new Int32(this.component.height);
        },
    });

    /** Returns an roByteArray representing the RGBA pixel values for the rectangle described by the parameters. */
    readonly getByteArray = new Callable("getByteArray", {
        signature: {
            args: [
                new StdlibArgument("x", ValueKind.Int32),
                new StdlibArgument("y", ValueKind.Int32),
                new StdlibArgument("width", ValueKind.Int32),
                new StdlibArgument("height", ValueKind.Int32),
            ],
            returns: ValueKind.Int32,
        },
        impl: (_: Interpreter, x: Int32, y: Int32, width: Int32, height: Int32) => {
            const baseX = this.component.x;
            const baseY = this.component.y;
            const ctx = this.component.getCanvas().getContext("2d") as BrsCanvasContext2D;
            const imgData = ctx.getImageData(
                baseX + x.getValue(),
                baseY + y.getValue(),
                width.getValue(),
                height.getValue()
            );
            const byteArray = new Uint8Array(imgData.data.buffer);
            return new RoByteArray(byteArray);
        },
    });

    /** Returns an roByteArray object containing PNG image data for the specified area of the bitmap. */
    readonly getPng = new Callable("getPng", {
        signature: {
            args: [
                new StdlibArgument("x", ValueKind.Int32),
                new StdlibArgument("y", ValueKind.Int32),
                new StdlibArgument("width", ValueKind.Int32),
                new StdlibArgument("height", ValueKind.Int32),
            ],
            returns: ValueKind.Int32,
        },
        impl: (_: Interpreter, x: Int32, y: Int32, width: Int32, height: Int32) => {
            const baseX = this.component.x;
            const baseY = this.component.y;
            const ctx = this.component.getCanvas().getContext("2d") as BrsCanvasContext2D;
            const imgData = ctx.getImageData(
                baseX + x.getValue(),
                baseY + y.getValue(),
                width.getValue(),
                height.getValue()
            );
            return new RoByteArray(
                new Uint8Array(
                    UPNG.encode(
                        [imgData.data.buffer as ArrayBuffer],
                        imgData.width,
                        imgData.height,
                        0
                    )
                )
            );
        },
    });
}

export interface BrsDraw2D {
    readonly x: number;
    readonly y: number;
    readonly width: number;
    readonly height: number;

    clearCanvas(rgba: number): void;

    getContext(): BrsCanvasContext2D;

    getCanvas(): BrsCanvas;

    getRgbaCanvas(rgba: number): BrsCanvas;

    setCanvasAlpha(alphaEnable: boolean): void;

    getCanvasAlpha(): boolean;

    drawImage(
        object: BrsComponent,
        x: number,
        y: number,
        scaleX?: number,
        scaleY?: number,
        rgba?: number
    ): boolean;

    makeDirty(): void;

    finishDraw(): void;
}

// In Chrome, when this is enabled, it slows down non-alpha draws. However, when this is true, it behaves the same as Roku
// Also, in Firefox, draws slow down when this is false. So it's a trade-off
const USE_IMAGE_DATA_WHEN_ALPHA_DISABLED = true;

function setContextAlpha(ctx: BrsCanvasContext2D, rgba?: number) {
    if (rgba) {
        const alpha = rgba & 255;
        if (alpha < 255) {
            ctx.globalAlpha = alpha / 255;
        }
    }
}

function getCanvasFromDraw2d(object: BrsDraw2D, rgba?: number): BrsCanvas {
    let cvs: BrsCanvas;
    if (rgba !== undefined && !isNaN(rgba) && !(object instanceof RoScreen)) {
        cvs = object.getRgbaCanvas(rgba);
    } else {
        cvs = object.getCanvas();
    }
    return cvs;
}

function isCanvasValid(cvs?: BrsCanvas): boolean {
    if (!cvs) {
        return false;
    }
    const sizeOk = !!(cvs.height && cvs.height >= 1 && cvs.width && cvs.width >= 1);
    return sizeOk;
}

export class DrawOffset {
    x: number = 0;
    y: number = 0;
}

export function getDrawOffset(object: BrsDraw2D | RoCompositor): DrawOffset {
    let x = 0,
        y = 0;
    if (object instanceof RoRegion) {
        x = object.getPosX();
        y = object.getPosY();
    }
    return { x, y };
}

function getPreTranslation(object: BrsDraw2D): DrawOffset {
    let x = 0,
        y = 0;
    if (object instanceof RoRegion) {
        x = object.getTransX();
        y = object.getTransY();
    }
    return { x, y };
}

export class Dimensions {
    constructor(public width: number, public height: number) {}
}

export function getDimensions(object: BrsDraw2D | RoCompositor | BrsCanvas): Dimensions {
    if (object instanceof RoRegion || object instanceof RoBitmap) {
        return new Dimensions(object.width, object.height);
    } else if (object instanceof RoScreen) {
        return new Dimensions(object.getCanvas().width, object.getCanvas().height);
    } else if (object instanceof RoCompositor) {
        return new Dimensions(object.getContext().canvas.width, object.getContext().canvas.height);
    }
    return new Dimensions(object.width, object.height);
}

interface DrawChunk {
    sx: number;
    sy: number;
    sw: number;
    sh: number;
    dx: number;
    dy: number;
    dw: number;
    dh: number;
}

/**
 *  Sometimes (eg. with roCompositor) a drawn region might wrap.
 *  This means there could be multiple canvas draws that are needed for a single object drawn to screen
 *  This function figures that out, and returns the correct pieces of the original to draw, and where they should go
 */
function getDrawChunks(
    destOffset: DrawOffset,
    allowWrap: boolean,
    object: BrsDraw2D,
    x: number,
    y: number,
    scaleX: number = 1,
    scaleY: number = 1
): DrawChunk[] {
    const chunks: DrawChunk[] = [];
    const offset = getDrawOffset(object);
    const preTrans = getPreTranslation(object);
    const tx = preTrans.x * scaleX;
    const ty = preTrans.y * scaleY;
    const sx = offset.x;
    const sy = offset.y;
    const sw = object.width;
    const sh = object.height;

    const dx = x + tx + destOffset.x;
    const dy = y + ty + destOffset.y;

    const dw = sw * scaleX;
    const dh = sh * scaleY;

    if (dw === 0 || dh === 0) {
        return [];
    }

    chunks.push({ sx, sy, sw, sh, dx, dy, dw, dh });

    if (
        !allowWrap ||
        object instanceof RoBitmap ||
        object instanceof RoScreen ||
        (object instanceof RoRegion && !object.getWrapValue())
    ) {
        // No wraps, so just one image chunk to draw
        return chunks;
    } else if (!(object instanceof RoRegion)) {
        return chunks;
    }

    const sourceDimensions = getDimensions(object.getSourceBitmap());
    const actualDrawWidth = Math.min(sourceDimensions.width - offset.x, sw);
    const actualDrawHeight = Math.min(sourceDimensions.height - offset.y, sh);

    const missingHorizontal = sw - actualDrawWidth;
    const missingVertical = sh - actualDrawHeight;

    if (missingHorizontal <= 0 && missingVertical <= 0) {
        // region fits over destination - no need to wrap
        return chunks;
    }

    if (missingHorizontal > 0) {
        // missing right chunk
        chunks.push({
            sx: 0,
            sy: offset.y,
            sw: missingHorizontal,
            sh: actualDrawHeight,
            dx: actualDrawWidth + dx,
            dy,
            dw: missingHorizontal,
            dh: actualDrawHeight,
        });
    }
    if (missingVertical > 0) {
        // missing bottom chunk
        chunks.push({
            sx: offset.x,
            sy: 0,
            sw: actualDrawWidth,
            sh: missingVertical,
            dx: dx,
            dy: actualDrawHeight + dy,
            dw: actualDrawWidth,
            dh: missingVertical,
        });
    }
    if (missingHorizontal > 0 && missingVertical > 0) {
        // missing bottom/right chunk
        chunks.push({
            sx: 0,
            sy: 0,
            sw: missingHorizontal,
            sh: missingVertical,
            dx: actualDrawWidth + dx,
            dy: actualDrawHeight + dy,
            dw: missingHorizontal,
            dh: missingVertical,
        });
    }
    return chunks;
}

export function drawObjectToComponent(
    component: BrsDraw2D | RoCompositor,
    object: BrsComponent,
    x: number,
    y: number,
    scaleX: number = 1,
    scaleY: number = 1,
    rgba?: number,
    scaleMode: number = 0
): boolean {
    const ctx = component.getContext();
    const alphaEnable = component.getCanvasAlpha();
    let image: BrsCanvas;
    if (object instanceof RoBitmap || object instanceof RoRegion || object instanceof RoScreen) {
        image = getCanvasFromDraw2d(object, rgba);
        setContextAlpha(ctx, rgba);
    } else {
        return false;
    }
    if (!isCanvasValid(image)) {
        return false;
    }

    if (object instanceof RoRegion) {
        ctx.imageSmoothingEnabled = object.getRegionScaleMode() === 1;
    } else {
        ctx.imageSmoothingEnabled = scaleMode === 1;
    }

    const destOffset = getDrawOffset(component);

    // Only Compositor and Region uses wraps
    const allowWrap = component instanceof RoCompositor || object instanceof RoRegion;

    const chunks = getDrawChunks(destOffset, allowWrap, object, x, y, scaleX, scaleY);
    for (const chunk of chunks) {
        const { sx, sy, sw, sh, dx, dy, dw, dh } = chunk;
        if (!alphaEnable) {
            ctx.clearRect(dx, dy, sw * scaleX, sh * scaleY);
        }
        drawChunk(ctx, image, chunk);
    }
    return true;
}

export function drawImageToContext(
    ctx: BrsCanvasContext2D,
    image: BrsCanvas,
    alphaEnable: boolean,
    x: number,
    y: number
): boolean {
    if (!isCanvasValid(image)) {
        return false;
    }
    if (!USE_IMAGE_DATA_WHEN_ALPHA_DISABLED) {
        if (!alphaEnable) {
            ctx.clearRect(x, y, image.width, image.height);
        }
        drawImageAtPos(image, ctx, x, y);
    } else if (alphaEnable) {
        drawImageAtPos(image, ctx, x, y);
    } else {
        const ctc = image.getContext("2d") as BrsCanvasContext2D;
        let imageData = ctc.getImageData(0, 0, image.width, image.height);
        let pixels = imageData.data;
        for (let i = 3, n = image.width * image.height * 4; i < n; i += 4) {
            pixels[i] = 255;
        }
        putImageAtPos(imageData, ctx, x, y);
    }
    return true;
}

export function drawRotatedObject(
    component: BrsDraw2D,
    object: BrsComponent,
    x: number,
    y: number,
    angle: number,
    rgba?: number
): boolean {
    const ctx = component.getContext();
    const angleInRad = (-angle * Math.PI) / 180;
    ctx.save();
    ctx.translate(x, y);
    ctx.rotate(angleInRad);
    const didDraw = component.drawImage(object, 0, 0, 1, 1, rgba);
    ctx.restore();
    return didDraw;
}

export function createNewCanvas(width: number, height: number) {
    /// #if BROWSER
    return new OffscreenCanvas(width, height);
    /// #else
    return createCanvas(width, height);
    /// #endif
}

export function releaseCanvas(canvas: BrsCanvas) {
    canvas.width = 0;
    canvas.height = 0;
}

export function drawImageAtPos(image: BrsCanvas, ctx: BrsCanvasContext2D, x: number, y: number) {
    /// #if BROWSER
    if (ctx instanceof OffscreenCanvasRenderingContext2D && image instanceof OffscreenCanvas) {
        ctx.drawImage(image, x, y);
    }
    /// #else
    if (ctx instanceof CanvasRenderingContext2D && image instanceof Canvas) {
        ctx.drawImage(image, x, y);
    }
    /// #endif
}

export function putImageAtPos(
    imageData: BrsImageData,
    ctx: BrsCanvasContext2D,
    x: number,
    y: number
) {
    /// #if BROWSER
    if (ctx instanceof OffscreenCanvasRenderingContext2D && imageData instanceof ImageData) {
        ctx.putImageData(imageData, x, y);
    }
    /// #else
    if (ctx instanceof CanvasRenderingContext2D) {
        ctx.putImageData(imageData, x, y);
    }
    /// #endif
}

export function rgbaIntToHex(rgba: number, alpha: boolean = true): string {
    if (!alpha) {
        rgba = rgbaToOpaque(rgba);
    }
    return "#" + numberToHex(rgba, "0");
}

export function rgbaToTransparent(rgba: number): number {
    return rgba - (rgba & 0xff);
}

export function rgbaToOpaque(rgba: number): number {
    return rgba - (rgba & 0xff) + 0xff;
}

function drawChunk(ctx: BrsCanvasContext2D, image: BrsCanvas, chunk: DrawChunk) {
    const { sx, sy, sw, sh, dx, dy, dw, dh } = chunk;
    /// #if BROWSER
    if (ctx instanceof OffscreenCanvasRenderingContext2D && image instanceof OffscreenCanvas) {
        ctx.drawImage(image, sx, sy, sw, sh, dx, dy, dw, dh);
    }
    /// #else
    if (ctx instanceof CanvasRenderingContext2D && image instanceof Canvas) {
        ctx.drawImage(image, sx, sy, sw, sh, dx, dy, dw, dh);
    }
    /// #endif
}<|MERGE_RESOLUTION|>--- conflicted
+++ resolved
@@ -23,12 +23,8 @@
 export type BrsCanvas = OffscreenCanvas | Canvas;
 export type BrsCanvasContext2D = OffscreenCanvasRenderingContext2D | CanvasRenderingContext2D;
 export type BrsImageData = ImageData | NodeImageData;
-<<<<<<< HEAD
-export type BoundingRect = { x: number; y: number; width: number; height: number };
-=======
 export type Rect = { x: number; y: number; width: number; height: number };
 export type Circle = { x: number; y: number; r: number };
->>>>>>> fc51f8e1
 
 /**
  * BrightScript Interface ifDraw2D
@@ -84,7 +80,7 @@
     }
 
     doDrawRotatedRect(
-        rect: BoundingRect,
+        rect: Rect,
         rgba: number,
         rotation: number,
         center?: number[],
