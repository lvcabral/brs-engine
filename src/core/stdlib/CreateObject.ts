import {
    Callable,
    ValueKind,
    BrsInvalid,
    BrsString,
    BrsType,
    BrsObjects,
    StdlibArgument,
} from "../brsTypes";
import { BrsDevice } from "../device/BrsDevice";
import { RuntimeError, RuntimeErrorDetail } from "../error/BrsError";
import { Interpreter } from "../interpreter";

/** Creates a new instance of a given brightscript component (e.g. roAssociativeArray) */
export const CreateObject = new Callable("CreateObject", {
    signature: {
        args: [new StdlibArgument("objName", ValueKind.String)],
        variadic: true,
        returns: ValueKind.Dynamic,
    },
    impl: (interpreter: Interpreter, objName: BrsString, ...additionalArgs: BrsType[]) => {
        let ctor = BrsObjects.get(objName.value.toLowerCase());
        if (ctor === undefined) {
            let msg = `BRIGHTSCRIPT: ERROR: Runtime: unknown classname "${
                objName.value
            }": ${interpreter.formatLocation()}`;
<<<<<<< HEAD
            interpreter.stderr.write(`warning,${msg}`);
=======
            if (["rosgscreen", "rosgnode"].includes(objName.value.toLowerCase())) {
                msg = `WARNING: Attempt to create object "${objName.value}". SceneGraph components are still not supported!`;
            }
            BrsDevice.stderr.write(`warning,${msg}`);
>>>>>>> 9aa61f01
        } else {
            const minParams = BrsObjects.params(objName.value.toLowerCase());
            if (minParams === -1) {
                additionalArgs = [];
            } else if (minParams > 0 && additionalArgs.length === 0) {
                BrsDevice.stderr.write(
                    `error,BRIGHTSCRIPT: ERROR: Runtime: "${
                        objName.value
                    }": invalid number of parameters: ${interpreter.formatLocation()}`
                );
                return BrsInvalid.Instance;
            } else if (minParams >= 0 && additionalArgs.length !== minParams) {
                interpreter.addError(
                    new RuntimeError(
                        RuntimeErrorDetail.RoWrongNumberOfParams,
                        interpreter.location,
                        interpreter.stack.slice(0, -1)
                    )
                );
            }
            try {
                return ctor(interpreter, ...additionalArgs);
            } catch (err: any) {
                BrsDevice.stderr.write(`error,${err.message} ${interpreter.formatLocation()}`);
            }
        }
        return BrsInvalid.Instance;
    },
});<|MERGE_RESOLUTION|>--- conflicted
+++ resolved
@@ -24,14 +24,7 @@
             let msg = `BRIGHTSCRIPT: ERROR: Runtime: unknown classname "${
                 objName.value
             }": ${interpreter.formatLocation()}`;
-<<<<<<< HEAD
-            interpreter.stderr.write(`warning,${msg}`);
-=======
-            if (["rosgscreen", "rosgnode"].includes(objName.value.toLowerCase())) {
-                msg = `WARNING: Attempt to create object "${objName.value}". SceneGraph components are still not supported!`;
-            }
             BrsDevice.stderr.write(`warning,${msg}`);
->>>>>>> 9aa61f01
         } else {
             const minParams = BrsObjects.params(objName.value.toLowerCase());
             if (minParams === -1) {
