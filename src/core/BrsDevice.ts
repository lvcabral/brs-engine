<<<<<<< HEAD
import {
    dataBufferIndex,
    DataType,
    DebugCommand,
    keyArraySpots,
    keyBufferSize,
    KeyEvent,
    RemoteType,
} from "./common";
=======
import { dataBufferIndex, DataType, DebugCommand } from "./common";
import { FileSystem } from "./FileSystem";
>>>>>>> 63248c54

export class BrsDevice {
    static readonly deviceInfo: Map<string, any> = new Map<string, any>();
    static readonly registry: Map<string, string> = new Map<string, string>();
    static readonly fileSystem: FileSystem = new FileSystem();

    static sharedArray: Int32Array = new Int32Array(0);
    static displayEnabled: boolean = true;
    static lastRemote: number = 0;
    static lastKeyTime: number = Date.now();
    static currKeyTime: number = Date.now();

    /**
     * Updates the device registry with the provided data
     * @param registry Map with registry content.
     */
    static setRegistry(registry: Map<string, string>) {
        registry.forEach((value: string, key: string) => {
            this.registry.set(key, value);
        });
    }

    /**
     * Setup the device sharedArray
     * @param sharedArray Int32Array to be used as sharedArray
     */
    static setSharedArray(sharedArray: Int32Array) {
        this.sharedArray = sharedArray;
    }

    /**
     * Method to check if the Break Command is set in the sharedArray
     * @returns the last debug command
     */
    static checkBreakCommand(debugMode: boolean): number {
        let cmd = debugMode ? DebugCommand.BREAK : -1;
        if (!debugMode) {
            cmd = Atomics.load(this.sharedArray, DataType.DBG);
            if (cmd === DebugCommand.BREAK) {
                Atomics.store(this.sharedArray, DataType.DBG, -1);
            } else if (cmd === DebugCommand.PAUSE) {
                postMessage("debug,pause");
                Atomics.wait(this.sharedArray, DataType.DBG, DebugCommand.PAUSE);
                Atomics.store(this.sharedArray, DataType.DBG, -1);
                cmd = -1;
                postMessage("debug,continue");
            }
        }
        return cmd;
    }

    /**
     * Method to extract the data buffer from the sharedArray
     * @returns the data buffer as a string
     */
    static readDataBuffer(): string {
        let data = "";
        this.sharedArray.slice(dataBufferIndex).every((char) => {
            if (char > 0) {
                data += String.fromCharCode(char);
            }
            return char; // if \0 stops decoding
        });
        Atomics.store(this.sharedArray, DataType.BUF, -1);
        return data;
    }
    /**
     * Method to update the control keys buffer, used by roScreen and roSGScreen
     */
    static updateKeysBuffer(keysBuffer: KeyEvent[]) {
        for (let i = 0; i < keyBufferSize; i++) {
            const idx = i * keyArraySpots;
            const key = Atomics.load(this.sharedArray, DataType.KEY + idx);
            if (key === -1) {
                return;
            } else if (keysBuffer.length === 0 || key !== keysBuffer.at(-1)?.key) {
                const remoteId = Atomics.load(this.sharedArray, DataType.RID + idx);
                const remoteType = Math.trunc(remoteId / 10) * 10;
                const remoteStr = RemoteType[remoteType] ?? RemoteType[RemoteType.SIM];
                const remoteIdx = remoteId - remoteType;
                const mod = Atomics.load(this.sharedArray, DataType.MOD + idx);
                Atomics.store(this.sharedArray, DataType.KEY + idx, -1);
                keysBuffer.push({ remote: `${remoteStr}:${remoteIdx}`, key: key, mod: mod });
                this.lastRemote = remoteIdx;
            }
        }
    }
}<|MERGE_RESOLUTION|>--- conflicted
+++ resolved
@@ -1,4 +1,3 @@
-<<<<<<< HEAD
 import {
     dataBufferIndex,
     DataType,
@@ -8,10 +7,7 @@
     KeyEvent,
     RemoteType,
 } from "./common";
-=======
-import { dataBufferIndex, DataType, DebugCommand } from "./common";
 import { FileSystem } from "./FileSystem";
->>>>>>> 63248c54
 
 export class BrsDevice {
     static readonly deviceInfo: Map<string, any> = new Map<string, any>();
