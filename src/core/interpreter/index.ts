--- conflicted
+++ resolved
@@ -60,20 +60,15 @@
 import { toCallable } from "./BrsFunction";
 import { BlockEnd, GotoLabel } from "../parser/Statement";
 import { runDebugger } from "./MicroDebugger";
-<<<<<<< HEAD
 import {
     DataType,
     DebugCommand,
-    defaultDeviceInfo,
     numberToHex,
     parseTextFile,
     TaskPayload,
     TaskState,
     TaskUpdate,
 } from "../common";
-=======
-import { DataType, DebugCommand, numberToHex, parseTextFile } from "../common";
->>>>>>> cf645512
 /// #if !BROWSER
 import * as v8 from "v8";
 /// #endif
