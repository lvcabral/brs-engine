--- conflicted
+++ resolved
@@ -36,13 +36,10 @@
     Signature,
     BrsInterface,
     toAssociativeArray,
-<<<<<<< HEAD
     RoSGNode,
     Task,
     initializeTask,
     sgRoot,
-=======
->>>>>>> 1751deb5
     isCollection,
 } from "../brsTypes";
 import { tryCoerce } from "../brsTypes/Coercion";
@@ -2068,11 +2065,7 @@
                 vars += `${varName}${ValueKind.toString(value.kind)}\r\n`;
             } else if (PrimitiveKinds.has(value.kind)) {
                 vars += `${varName}${ValueKind.toString(value.kind)} val:${this.formatValue(value)}`;
-<<<<<<< HEAD
-            } else if (isCollection(value)) {
-=======
             } else if (value instanceof BrsComponent && isCollection(value)) {
->>>>>>> 1751deb5
                 const count = value.getElements().length;
                 vars += `${varName}${value.getComponentName()} refcnt=${value.getReferenceCount()} count:${count}\r\n`;
             } else if (value instanceof BrsComponent && isUnboxable(value)) {
