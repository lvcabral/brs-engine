--- conflicted
+++ resolved
@@ -36,7 +36,6 @@
     BrsInterface,
     toAssociativeArray,
     RoSGNode,
-    KeyEvent,
 } from "../brsTypes";
 import { tryCoerce } from "../brsTypes/Coercion";
 import { Lexeme, GlobalFunctions } from "../lexer";
@@ -59,22 +58,8 @@
 import { BlockEnd, GotoLabel } from "../parser/Statement";
 import { FileSystem } from "./FileSystem";
 import { runDebugger } from "./MicroDebugger";
-<<<<<<< HEAD
-import {
-    DataType,
-    DebugCommand,
-    RemoteType,
-    dataBufferIndex,
-    defaultDeviceInfo,
-    keyArraySpots,
-    keyBufferSize,
-    numberToHex,
-    parseTextFile,
-} from "../common";
-=======
 import { DataType, DebugCommand, defaultDeviceInfo, numberToHex, parseTextFile } from "../common";
 import { BrsDevice } from "../BrsDevice";
->>>>>>> a499551e
 /// #if !BROWSER
 import * as v8 from "v8";
 /// #endif
@@ -2197,69 +2182,6 @@
     }
 
     /**
-<<<<<<< HEAD
-     * Method to update the control keys buffer, used by roScreen and roSGScreen
-     */
-    updateKeysBuffer(keysBuffer: KeyEvent[]) {
-        for (let i = 0; i < keyBufferSize; i++) {
-            const idx = i * keyArraySpots;
-            const key = Atomics.load(this.sharedArray, DataType.KEY + idx);
-            if (key === -1) {
-                return;
-            } else if (keysBuffer.length === 0 || key !== keysBuffer.at(-1)?.key) {
-                const remoteId = Atomics.load(this.sharedArray, DataType.RID + idx);
-                const remoteType = Math.trunc(remoteId / 10) * 10;
-                const remoteStr = RemoteType[remoteType] ?? RemoteType[RemoteType.SIM];
-                const remoteIdx = remoteId - remoteType;
-                const mod = Atomics.load(this.sharedArray, DataType.MOD + idx);
-                Atomics.store(this.sharedArray, DataType.KEY + idx, -1);
-                keysBuffer.push({ remote: `${remoteStr}:${remoteIdx}`, key: key, mod: mod });
-                this.lastRemote = remoteIdx;
-            }
-        }
-    }
-
-    /**
-     * Method to check if the Break Command is set in the sharedArray
-     * @returns the last debug command
-     */
-    checkBreakCommand(): number {
-        let cmd = this.debugMode ? DebugCommand.BREAK : -1;
-        if (!this.debugMode) {
-            cmd = Atomics.load(this.sharedArray, DataType.DBG);
-            if (cmd === DebugCommand.BREAK) {
-                Atomics.store(this.sharedArray, DataType.DBG, -1);
-                this.debugMode = true;
-            } else if (cmd === DebugCommand.PAUSE) {
-                postMessage("debug,pause");
-                Atomics.wait(this.sharedArray, DataType.DBG, DebugCommand.PAUSE);
-                Atomics.store(this.sharedArray, DataType.DBG, -1);
-                cmd = -1;
-                postMessage("debug,continue");
-            }
-        }
-        return cmd;
-    }
-
-    /**
-     * Method to extract the data buffer from the sharedArray
-     * @returns the data buffer as a string
-     */
-    readDataBuffer(): string {
-        let data = "";
-        this.sharedArray.slice(dataBufferIndex).every((char) => {
-            if (char > 0) {
-                data += String.fromCharCode(char);
-            }
-            return char; // if \0 stops decoding
-        });
-        Atomics.store(this.sharedArray, DataType.BUF, -1);
-        return data;
-    }
-
-    /**
-=======
->>>>>>> a499551e
      * Emits an error via this processor's `events` property, then throws it.
      * @param err the ParseError to emit then throw
      */
