/// #if !BROWSER
import { XMLHttpRequest } from "../polyfill/XMLHttpRequest";
/// #endif

/**
 * Download helper function
 * @param url url of the file to be downloaded
 * @param type return type (eg. arraybuffer)
 */
export function download(
    url: string,
    type: XMLHttpRequestResponseType,
    customHeaders?: Map<string, string>,
    cookiesEnabled?: boolean
) {
    try {
        const xhr = new XMLHttpRequest();
        xhr.open("GET", url, false); // Note: synchronous
        xhr.responseType = type;
        if (customHeaders) {
            for (const [key, value] of customHeaders) {
                xhr.setRequestHeader(key, value);
            }
        }
        if (cookiesEnabled !== undefined) {
            xhr.withCredentials = cookiesEnabled;
        }
        xhr.send();
        if (xhr.status !== 200) {
<<<<<<< HEAD
            postMessage(`warning,HTTP Error downloading ${url}: ${xhr.statusText}`);
=======
            postMessage(`error,HTTP Error downloading ${url}: ${xhr.statusText} (${xhr.status})`);
>>>>>>> 4d2397a1
            return undefined;
        }
        return xhr.response;
    } catch (err: any) {
        postMessage(`warning,Error downloading ${url}: ${err.message}`);
    }
    return undefined;
}

/**
 * Function to get the external IP address
 * @returns ip address or empty string
 */

export function getExternalIp(): string {
    const url = "https://api.ipify.org";
    try {
        const xhr = new XMLHttpRequest();
        xhr.open("GET", url, false); // Note: synchronous
        xhr.responseType = "text";
        xhr.send();
        if (xhr.status !== 200) {
            throw new Error(`[getExternalIp] Error getting ${url}: status ${xhr.status} - ${xhr.statusText}`);
        }
        const ip = xhr.responseText;
        return isValidIP(ip) ? ip : "";
    } catch (err: any) {
        throw new Error(`[getExternalIp] Error getting ${url}: ${err.message}`);
    }
}

/**
 * Function to DNS resolve a hostname to an IP address
 * @param host the hostname to resolve
 * @returns the resolved IP address or null if not found
 */
const DNSCache = new Map<string, string>();
export function resolveHostToIP(host: string): string | null {
    if (!isValidHostname(host)) {
        return null;
    }
    if (DNSCache.has(host)) {
        return DNSCache.get(host) as string;
    }
    const servers = ["https://dns.google/resolve", "https://cloudflare-dns.com/dns-query"];
    const errors: string[] = [];
    for (const server of servers) {
        const url = `${server}?name=${host}&type=A`;
        const xhr = new XMLHttpRequest();
        xhr.open("GET", url, false); // Synchronous request
        xhr.setRequestHeader("Accept", "application/dns-json");
        try {
            xhr.send();
            if (xhr.status !== 200) {
                return null;
            }
            const response = JSON.parse(xhr.responseText);
            if (response.Answer && response.Answer.length > 0) {
                const answer = response.Answer.find((ans: any) => ans.type === 1); // Type 1 is A record
                if (answer && isValidIP(answer.data)) {
                    DNSCache.set(host, answer.data);
                    return answer.data;
                }
            }
        } catch (err: any) {
            errors.push(`[resolveHostToIP] Error resolving ${host} from ${server}: ${err.message}`);
        }
    }
    if (errors.length > 0) {
        throw new Error(errors.join("\n"));
    }
    return null;
}

/**
 * Function to evaluate if a string is a valid IP address
 * @param ip the string to evaluate
 * @returns true if the string is a valid IP address or false otherwise
 */
export function isValidIP(ip: string): boolean {
    if (!ip) {
        return false;
    }
    const parts = ip.split(".");
    return (
        parts.length === 4 &&
        parts.every((part) => {
            const num = Number(part);
            return !Number.isNaN(num) && num >= 0 && num <= 255;
        })
    );
}

/**
 * Function to validate a DNS hostname
 * @param hostname the hostname to validate
 * @returns true if the hostname is valid or false otherwise
 */
export function isValidHostname(hostname: string): boolean {
    if (hostname.length > 253) {
        return false;
    }
    const labels = hostname.split(".");
    const labelRegex = /^[a-zA-Z0-9-]{1,63}$/;
    for (const label of labels) {
        if (label.length > 63 || label.length === 0) {
            return false;
        }
        if (!labelRegex.test(label) || label.startsWith("-") || label.endsWith("-")) {
            return false;
        }
    }
    return true;
}

/**
 * Function to get the host from a URL
 * @param url the URL to parse
 * @returns the host or an empty string if the URL is invalid
 */
export function getHost(url: string): string {
    try {
        const urlObj = new URL(url);
        return urlObj.host;
    } catch (err: any) {
        return "";
    }
}<|MERGE_RESOLUTION|>--- conflicted
+++ resolved
@@ -27,11 +27,7 @@
         }
         xhr.send();
         if (xhr.status !== 200) {
-<<<<<<< HEAD
-            postMessage(`warning,HTTP Error downloading ${url}: ${xhr.statusText}`);
-=======
             postMessage(`error,HTTP Error downloading ${url}: ${xhr.statusText} (${xhr.status})`);
->>>>>>> 4d2397a1
             return undefined;
         }
         return xhr.response;
