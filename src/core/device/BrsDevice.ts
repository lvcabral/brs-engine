--- conflicted
+++ resolved
@@ -1,4 +1,3 @@
-<<<<<<< HEAD
 /*---------------------------------------------------------------------------------------------
  *  BrightScript Engine (https://github.com/lvcabral/brs-engine)
  *
@@ -22,9 +21,6 @@
     captionOptions,
 } from "../common";
 import SharedObject from "../SharedObject";
-=======
-import { dataBufferIndex, DataType, DebugCommand, defaultDeviceInfo, DefaultSounds, DeviceInfo } from "../common";
->>>>>>> 111cdb30
 import { FileSystem } from "./FileSystem";
 import { OutputProxy } from "./OutputProxy";
 
@@ -33,12 +29,9 @@
     static readonly registry: Map<string, string> = new Map<string, string>();
     static readonly fileSystem: FileSystem = new FileSystem();
     static readonly isDevMode = process.env.NODE_ENV === "development";
-<<<<<<< HEAD
     static readonly keysBuffer: KeyEvent[] = [];
     static readonly terms: Map<string, string> = new Map<string, string>();
-=======
     static readonly sfx: string[] = DefaultSounds.slice();
->>>>>>> 111cdb30
 
     static stdout: OutputProxy = new OutputProxy(process.stdout, false);
     static stderr: OutputProxy = new OutputProxy(process.stderr, false);
