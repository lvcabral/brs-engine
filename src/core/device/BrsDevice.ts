--- conflicted
+++ resolved
@@ -60,7 +60,6 @@
      * Updates the device registry with the provided data
      * @param data Map or Shared Array Buffer with registry content.
      */
-<<<<<<< HEAD
     static setRegistry(data: Map<string, string> | SharedArrayBuffer) {
         let registry: Map<string, string>;
         if (data instanceof SharedArrayBuffer) {
@@ -71,11 +70,7 @@
         } else {
             registry = data;
         }
-        registry.forEach((value: string, key: string) => {
-=======
-    static setRegistry(registry: Map<string, string>) {
         for (const [key, value] of registry) {
->>>>>>> a82736f1
             this.registry.set(key, value);
         }
     }
@@ -91,9 +86,9 @@
             this.registryVersion = this.sharedRegistry.getVersion();
             const registry: Map<string, string> = new Map(Object.entries(this.sharedRegistry.load()));
             this.registry.clear();
-            registry.forEach((value: string, key: string) => {
+            for (const [key, value] of registry) {
                 this.registry.set(key, value);
-            });
+            }
         }
     }
 
@@ -110,14 +105,9 @@
      * @param deviceInfo DeviceInfo to be set
      */
     static setDeviceInfo(deviceInfo: DeviceInfo) {
-<<<<<<< HEAD
-        Object.entries(deviceInfo).forEach(([key, value]) => {
-            if (!key.startsWith("registry") && key !== "assets") {
-=======
         for (let [key, value] of Object.entries(deviceInfo)) {
             if (key !== "registry" && key !== "assets") {
                 let newValue = value;
->>>>>>> a82736f1
                 if (key === "developerId") {
                     // Prevent developerId from having "." to avoid issues on registry persistence
                     newValue = newValue.replace(".", ":");
@@ -131,8 +121,7 @@
                 }
                 this.deviceInfo[key] = newValue;
             }
-<<<<<<< HEAD
-        });
+        }
         this.clockFormat = BrsDevice.deviceInfo.clockFormat;
         this.timeZone = BrsDevice.deviceInfo.timeZone;
         this.locale = BrsDevice.deviceInfo.locale.replace("_", "-");
@@ -141,11 +130,11 @@
         if (this.fileSystem.existsSync(termsFile)) {
             const termsJson = this.fileSystem.readFileSync(termsFile, "utf8");
             if (termsJson) {
-                Object.entries(JSON.parse(termsJson)).forEach(([key, value]) => {
+                for (const [key, value] of Object.entries(JSON.parse(termsJson))) {
                     if (typeof value === "string") {
                         this.terms.set(key, value);
                     }
-                });
+                }
             }
         }
     }
@@ -157,9 +146,6 @@
      */
     static getTerm(term: string): string {
         return this.terms.get(term) ?? term;
-=======
-        }
->>>>>>> a82736f1
     }
 
     /**
