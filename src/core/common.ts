--- conflicted
+++ resolved
@@ -358,15 +358,10 @@
     VLP, // Video Load Progress
     VPS, // Video Position
     VDR, // Video Duration
-<<<<<<< HEAD
-    SND, // Sound State
-    SDX, // Sound Index
+    SND, // Sound Event
+    SDX, // Sound Event Index
     SPS, // Sound Position
     SDR, // Sound Duration
-=======
-    SND, // Sound Event
-    SDX, // Sound Event Index
->>>>>>> 5e029a8d
     WAV, // Wave Audio
     WAV1, // Reserved for second stream
     WAV2, // Reserved for third stream
