--- conflicted
+++ resolved
@@ -663,11 +663,7 @@
         // separate keys and values
         .map((line) => {
             // skip empty lines and comments
-<<<<<<< HEAD
-            if (line === "" || line.startsWith("#") || line.startsWith("'")) {
-=======
             if (line.trim() === "" || line.startsWith("#")) {
->>>>>>> c9e3f242
                 return ["", ""];
             }
             const equals = line.indexOf("=");
