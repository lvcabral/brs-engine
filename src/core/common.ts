/*---------------------------------------------------------------------------------------------
 *  BrightScript Engine (https://github.com/lvcabral/brs-engine)
 *
 *  Copyright (c) 2019-2025 Marcelo Lv Cabral. All Rights Reserved.
 *
 *  Licensed under the MIT License. See LICENSE in the repository root for license information.
 *--------------------------------------------------------------------------------------------*/

/* Device Simulation Information Interface
 *
 * This interface is used to simulate a Roku device environment in the engine.
 * It feeds the interpreter with several device features like registry, fonts,
 * audio codecs, video formats, and other device information provided by `roDeviceInfo`.
 *
 * Roku documentation: https://developer.roku.com/docs/references/brightscript/interfaces/ifdeviceinfo.md
 */
export interface DeviceInfo {
    [key: string]: any;
    developerId: string;
    friendlyName: string;
    deviceModel: string;
    firmwareVersion: string;
    clientId: string;
    RIDA: string;
    countryCode: string;
    timeZone: string;
    locale: "en_US" | "de_DE" | "es_MX" | "fr_CA" | "pt_BR";
    captionLanguage: string;
    clockFormat: string;
    displayMode: "480p" | "720p" | "1080p";
    captionsMode: "Off" | "On" | "Instant replay" | "When mute";
    defaultFont: string;
<<<<<<< HEAD
    sgFont: string;
    fontPath: string;
    fonts?: Map<string, any>;
=======
    assets: ArrayBuffer;
>>>>>>> 6ec9626e
    maxSimulStreams: 1 | 2 | 3;
    remoteControls: RemoteControl[];
    customFeatures: string[];
    connectionInfo: ConnectionInfo;
    localIps: string[];
    startTime: number;
    audioVolume: number;
    maxFps: number;
    registryBuffer?: SharedArrayBuffer;
    audioCodecs?: string[];
    videoFormats?: Map<string, string[]>;
    appList?: AppData[];
    entryPoint?: boolean;
    stopOnCrash?: boolean;
    platform?: Platform;
}

// Default Device Information
export const platform = getPlatform();
export const defaultDeviceInfo: DeviceInfo = {
    developerId: "34c6fceca75e456f25e7e99531e2425c6c1de443", // As in Roku devices, segregates Registry data (can't have a dot)
    friendlyName: "BrightScript Engine Library",
    deviceModel: "8000X", // Roku TV (Midland)
    firmwareVersion: "48F.04E12221A", // v14.0
    clientId: "6c5bf3a5-b2a5-4918-824d-7691d5c85364",
    RIDA: "f51ac698-bc60-4409-aae3-8fc3abc025c4", // Unique identifier for advertisement tracking
    countryCode: "US", // App Store Country
    timeZone: Intl.DateTimeFormat().resolvedOptions().timeZone,
    locale: "en_US", // Used if app supports localization
    captionLanguage: "eng",
    clockFormat: "12h",
    displayMode: "720p",
    captionsMode: "Off",
    defaultFont: "Asap",
<<<<<<< HEAD
    sgFont: "Metropolis",
    fontPath: "../fonts/",
    fonts: new Map(),
=======
    assets: new ArrayBuffer(0),
>>>>>>> 6ec9626e
    maxSimulStreams: 2,
    remoteControls: [],
    customFeatures: [],
    connectionInfo: {
        type: "WiredConnection",
        name: "eth1",
        gateway: "127.0.0.1",
        ip: "127.0.0.1",
        dns: ["8.8.8.8", "8.8.4.4"],
        quality: "Excellent",
    },
    localIps: ["eth1,127.0.0.1"], // In a Browser is not possible to get a real IP, populate it on NodeJS or Electron.
    startTime: Date.now(),
    audioVolume: 40,
    maxFps: 60,
    platform: platform,
};

/* Execution Payload Interfaces
 *
 * These interfaces are used to provide information to the interpreter about the
 * device, app/task that will be executed. It may contain the DeviceInfo object,
 * the app manifest, source code, deep link, encryption password, paths,
 * some execution flags and file system paths.
 *
 */
export type AppPayload = {
    device: DeviceInfo;
    launchTime: number;
    manifest: Map<string, string>;
    deepLink: Map<string, string>;
    paths: PkgFilePath[];
    source: string[];
    pkgZip?: ArrayBuffer;
    extZip?: ArrayBuffer;
    password?: string;
    root?: string;
    ext?: string;
};

export function isAppPayload(value: any): value is AppPayload {
    return (
        value &&
        typeof value.device === "object" &&
        typeof value.launchTime === "number" &&
        value.manifest instanceof Map &&
        value.deepLink instanceof Map &&
        Array.isArray(value.paths) &&
        Array.isArray(value.source) &&
        (value.pkgZip instanceof ArrayBuffer || value.pkgZip === undefined) &&
        (value.extZip instanceof ArrayBuffer || value.extZip === undefined) &&
        (typeof value.password === "string" || value.password === undefined) &&
        (typeof value.root === "string" || value.root === undefined) &&
        (typeof value.ext === "string" || value.ext === undefined)
    );
}

export type TaskPayload = {
    device: DeviceInfo;
    manifest: Map<string, string>;
    taskData: TaskData;
    pkgZip?: ArrayBuffer;
    extZip?: ArrayBuffer;
    root?: string;
    ext?: string;
};

export function isTaskPayload(value: any): value is TaskPayload {
    return (
        value &&
        typeof value.device === "object" &&
        value.manifest instanceof Map &&
        isTaskData(value.taskData) &&
        (value.pkgZip instanceof ArrayBuffer || value.pkgZip === undefined) &&
        (value.extZip instanceof ArrayBuffer || value.extZip === undefined) &&
        (typeof value.root === "string" || value.root === undefined) &&
        (typeof value.ext === "string" || value.ext === undefined)
    );
}

export type TaskData = {
    id: number;
    name: string;
    state: TaskState;
    buffer?: SharedArrayBuffer;
    m?: any;
};

export function isTaskData(value: any): value is TaskData {
    return (
        value &&
        typeof value.id === "number" &&
        typeof value.name === "string" &&
        Object.values(TaskState).includes(value.state) &&
        (value.buffer instanceof SharedArrayBuffer || value.buffer === undefined) &&
        (typeof value.m === "object" || value.m === undefined)
    );
}

export type TaskUpdate = {
    id: number;
    field: string;
    value: any;
};

export function isTaskUpdate(value: any): value is TaskUpdate {
    return (
        value &&
        typeof value.id === "number" &&
        typeof value.field === "string" &&
        value.value !== undefined
    );
}

export enum TaskState {
    INIT,
    RUN,
    STOP,
    DONE,
}

/* Package File Path Interface
 *
 * This interface is used to provide information about the paths to the
 * source code and pcode files that are available in the app package.
 * It is sent to the interpreter via `ExecPayload.paths`.
 *
 */
export type PkgFilePath = {
    id: number;
    url: string;
    type: "source" | "pcode";
};

/* App Exit Reason Enumerator
 *
 * This enumerator is used to provide information about the reason
 * why the app was terminated.
 *
 * Roku documentation: https://developer.roku.com/docs/developer-program/getting-started/architecture/dev-environment.md#lastexitorterminationreason-parameter
 */
export enum AppExitReason {
    UNKNOWN = "EXIT_UNKNOWN",
    CRASHED = "EXIT_BRIGHTSCRIPT_CRASH",
    UNKFUNC = "EXIT_BRIGHTSCRIPT_UNK_FUNC",
    FINISHED = "EXIT_USER_NAV",
    SETTINGS = "EXIT_SETTINGS_UPDATE",
    POWER = "EXIT_POWER_MODE",
    PACKAGED = "EXIT_PACKAGER_DONE",
    INVALID = "EXIT_INVALID_PCODE",
    PASSWORD = "EXIT_MISSING_PASSWORD",
    UNPACK = "EXIT_UNPACK_FAILED",
}

/* App Data Interface
 *
 * This interface is used to provide information about the apps that are
 * available in the device and status of the app that is currently running.
 *
 */
export type AppData = {
    id: string;
    title: string;
    subtitle?: string;
    version: string;
    path?: string;
    icon?: string;
    password?: string;
    exitReason?: AppExitReason;
    exitTime?: number;
    params?: Map<string, string>;
    running?: boolean;
};

// Function to check if a value is an AppData object
export function isAppData(value: any): value is AppData {
    return (
        value &&
        typeof value.id === "string" &&
        typeof value.title === "string" &&
        typeof value.version === "string" &&
        (typeof value.path === "string" || value.path === undefined) &&
        (typeof value.icon === "string" || value.icon === undefined) &&
        (typeof value.password === "string" || value.password === undefined) &&
        (typeof value.exitReason === "string" || value.exitReason === undefined) &&
        (typeof value.exitTime === "number" || value.exitTime === undefined) &&
        (value.params instanceof Map || value.params === undefined) &&
        (typeof value.running === "boolean" || value.running === undefined)
    );
}

/**
 * NDK Start Interface
 */
export type NDKStart = {
    app: "roku_browser" | "SDKLauncher";
    params: string[];
    env: string[];
};

// Function to check if a value is an NDKStart object
export function isNDKStart(value: any): value is NDKStart {
    return (
        value &&
        typeof value.app === "string" &&
        ["roku_browser", "SDKLauncher"].includes(value.app) &&
        Array.isArray(value.params) &&
        Array.isArray(value.env)
    );
}

/* Remote Control Interface
 *
 * This interface is used to provide information about the remote controls
 * that are available in the device.
 *
 */
export type RemoteControl = {
    model: number;
    features: string[];
};

/* Platform Interface
 *
 * This interface is used to provide information about the environment
 * where the engine is running.
 *
 */
export type Platform = {
    inBrowser: boolean;
    inChromium: boolean;
    inFirefox: boolean;
    inSafari: boolean;
    inElectron: boolean;
    inAndroid: boolean;
    inIOS: boolean;
    inMacOS: boolean;
    inWindows: boolean;
    inLinux: boolean;
    inChromeOS: boolean;
};

// Function to check if a value is a Platform object
export function isPlatform(value: any): value is Platform {
    return (
        value &&
        typeof value.inBrowser === "boolean" &&
        typeof value.inChromium === "boolean" &&
        typeof value.inFirefox === "boolean" &&
        typeof value.inSafari === "boolean" &&
        typeof value.inElectron === "boolean" &&
        typeof value.inAndroid === "boolean" &&
        typeof value.inIOS === "boolean" &&
        typeof value.inMacOS === "boolean" &&
        typeof value.inWindows === "boolean" &&
        typeof value.inLinux === "boolean" &&
        typeof value.inChromeOS === "boolean"
    );
}

/* Connection Information Interface
 *
 * This interface is used to provide information about the connection
 * that is available in the device.
 *
 */
export type ConnectionInfo = {
    type: "WiFiConnection" | "WiredConnection" | "";
    name: string;
    ip: string;
    gateway: string;
    quality: "Excellent" | "Good" | "Fair" | "Poor";
    dns?: string[];
    protocol?: string;
    ssid?: string;
};

// Shared array data types enumerator
export enum DataType {
    DBG, // Debug Command
    BUF, // Buffer flag
    VDO, // Video State
    VDX, // Video Index
    VSE, // Video Selected
    VLP, // Video Load Progress
    VPS, // Video Position
    VDR, // Video Duration
    SND, // Sound State
    IDX, // Sound Index
    WAV, // Wave Audio
    WAV1, // Reserved for second stream
    WAV2, // Reserved for third stream
    MUHS, // Memory Used Heap Size
    MHSL, // Memory Heap Size Limit
    MBWD, // Measured Bandwidth
    CEC, // Consumer Electronics Control
    HDMI, // HDMI Status
    // Key Buffer starts here: KeyBufferSize * KeyArraySpots
    RID, // Remote Id
    KEY, // Key Code
    MOD, // Key State (down/up)
}

// SharedArrayBuffer constants
export const dataBufferIndex = 33;
export const dataBufferSize = 1024;
export const registryInitialSize = 32 * 1024;
export const registryMaxSize = 64 * 1024;

// Key Buffer Constants
export const keyBufferSize = 5; // Max is 5, if needs more space increase `dataBufferIndex`
export const keyArraySpots = 3;

// Remote control type
export enum RemoteType {
    IR = 10, // Infra Red (default)
    WD = 20, // Wifi Direct (keyboard simulation)
    BT = 30, // Bluetooth (gamepad simulation)
    SIM = 40, // Simulated
    ECP = 50, // External Control Protocol
    RMOB = 60, // Roku Mobile App (ECP2)
}
// Other RBI valid remote codes:
// CEC - Consumer Electronics Control
// MHL - Mobile High-Definition Link
// FP - Front Panel (for on-device controls)

// Key Event Interface
export interface KeyEvent {
    remote: string; // Remote Id (Remote Type:Remote Index)
    key: number; // Key Code
    mod: number; // Modifier (0 = press, 100 = release)
}

// Debug prompt
export const debugPrompt = "Brightscript Debugger> ";

// Debug commands enumerator
export enum DebugCommand {
    BSCS,
    BT,
    CLASSES,
    CONT,
    EXIT,
    EXPR,
    HELP,
    LAST,
    LIST,
    NEXT,
    STATS,
    STEP,
    THREAD,
    THREADS,
    VAR,
    BREAK,
    PAUSE,
}

// Media events enumerator
export enum MediaEvent {
    SELECTED,
    FULL,
    PARTIAL,
    PAUSED,
    RESUMED,
    FAILED,
    LOADING,
    START_STREAM,
    START_PLAY,
    POSITION,
}

// Buffer Data Types enumerator
export enum BufferType {
    DEBUG_EXPR,
    AUDIO_TRACKS,
    SYS_LOG,
    INPUT,
}

// Default Roku Sounds
export const DefaultSounds = ["select", "navsingle", "navmulti", "deadend"];

// Media Files Extensions
export const AudioExt = new Set<string>([
    "wav",
    "mp2",
    "mp3",
    "m4a",
    "aac",
    "ogg",
    "oga",
    "ac3",
    "wma",
    "flac",
]);

export const VideoExt = new Set<string>(["mp4", "m4v", "mkv", "mov"]);

// Check the platform where the library is running
export function getPlatform(): Platform {
    let inBrowser = false;
    let inChromium = false;
    let inFirefox = false;
    let inSafari = false;
    let inElectron = false;
    let inAndroid = false;
    let inChromeOS = false;
    let inIOS = false;
    let inMacOS = false;
    let inLinux = false;
    let inWindows = false;
    if (typeof window !== "undefined") {
        inBrowser = true;
        inChromium =
            ("chrome" in window || (window.Intl && "v8BreakIterator" in Intl)) && "CSS" in window;
    }
    if (typeof navigator !== "undefined" && typeof navigator.userAgent === "string") {
        let ua = navigator.userAgent;
        // Check Browsers
        if (ua.indexOf("Electron") >= 0) {
            inElectron = true;
            inChromium = true;
        } else if (/Firefox\D+(\d+)/.test(ua)) {
            inFirefox = true;
        } else if (/^((?!chrome|android).)*safari/i.test(ua)) {
            inSafari = true;
        }
        // Check OS
        if (/Android/.test(ua)) {
            inAndroid = true;
        } else if (/CrOS/.test(ua)) {
            inChromeOS = true;
        } else if (/iP[ao]d|iPhone/i.test(ua)) {
            inIOS = true;
        } else if (/Mac OS/.test(ua) && !/like Mac OS/.test(ua)) {
            inMacOS = true;
        } else if (/Linux/.test(ua)) {
            inLinux = true;
        } else if (/Windows/.test(ua)) {
            inWindows = true;
        }
    } else if (process.platform === "android") {
        inAndroid = true;
    } else if (process.platform === "darwin") {
        inMacOS = true;
    } else if (process.platform === "linux") {
        inLinux = true;
    } else if (process.platform === "win32") {
        inWindows = true;
    }

    return {
        inBrowser: inBrowser,
        inChromium: inChromium,
        inFirefox: inFirefox,
        inSafari: inSafari,
        inElectron: inElectron,
        inAndroid: inAndroid,
        inChromeOS: inChromeOS,
        inIOS: inIOS,
        inLinux: inLinux,
        inMacOS: inMacOS,
        inWindows: inWindows,
    };
}

// Function to parse the Manifest file into a Map
export function parseManifest(contents: string) {
    let keyValuePairs = contents
        // for each line
        .split("\n")
        // remove leading/trailing whitespace
        .map((line) => line.trim())
        // separate keys and values
        .map((line, index) => {
            // skip empty lines and comments
            if (line === "" || line.startsWith("#") || line.startsWith("'")) {
                return ["", ""];
            }

            let equals = line.indexOf("=");
            if (equals === -1) {
                const pos = `${index + 1},0-${line.length}`;
                console.warn(
                    `manifest(${pos}): Missing "=". Manifest entries must have this format: key=value`
                );
            }
            return [line.slice(0, equals), line.slice(equals + 1)];
        })
        // keep only non-empty keys and values
        .filter(([key, value]) => key && value)
        // remove leading/trailing whitespace from keys and values
        .map(([key, value]) => [key.trim(), value.trim()])
        // convert value to boolean, integer, or leave as string
        .map(([key, value]): [string, string] => {
            return [key, value];
        });

    return new Map<string, string>(keyValuePairs);
}

// Function to return the Exit Reason from the enumerator based on a string
export function getExitReason(value: string): AppExitReason {
    if (Object.values(AppExitReason).includes(value as any)) {
        return value as AppExitReason;
    } else {
        return AppExitReason.UNKNOWN;
    }
}

// Function to convert a number to a hexadecimal string
export function numberToHex(value: number, pad: string = ""): string {
    return (value >>> 0).toString(16).padStart(8, pad);
}

// This function takes a text file content as a string and returns an array of lines
export function parseTextFile(content?: string): string[] {
    let lines: string[] = [];
    if (content) {
        lines = content.trimEnd().split("\n");
    }
    return lines;
}

// Function to convert the firmware string to a Map with Roku OS version parts
export function getRokuOSVersion(firmware: string) {
    const osVersion: Map<string, string> = new Map();
    if (firmware.length > 0) {
        const versions = "0123456789ACDEFGHJKLMNPRSTUVWXY";
        osVersion.set("major", versions.indexOf(firmware.charAt(2)).toString());
        osVersion.set("minor", firmware.slice(4, 5));
        osVersion.set("revision", firmware.slice(7, 8));
        osVersion.set("build", firmware.slice(8, 12));
        osVersion.set("plid", firmware.slice(0, 2));
    }
    return osVersion;
}<|MERGE_RESOLUTION|>--- conflicted
+++ resolved
@@ -30,13 +30,8 @@
     displayMode: "480p" | "720p" | "1080p";
     captionsMode: "Off" | "On" | "Instant replay" | "When mute";
     defaultFont: string;
-<<<<<<< HEAD
     sgFont: string;
-    fontPath: string;
-    fonts?: Map<string, any>;
-=======
-    assets: ArrayBuffer;
->>>>>>> 6ec9626e
+    assets: ArrayBufferLike;
     maxSimulStreams: 1 | 2 | 3;
     remoteControls: RemoteControl[];
     customFeatures: string[];
@@ -71,13 +66,8 @@
     displayMode: "720p",
     captionsMode: "Off",
     defaultFont: "Asap",
-<<<<<<< HEAD
     sgFont: "Metropolis",
-    fontPath: "../fonts/",
-    fonts: new Map(),
-=======
     assets: new ArrayBuffer(0),
->>>>>>> 6ec9626e
     maxSimulStreams: 2,
     remoteControls: [],
     customFeatures: [],
