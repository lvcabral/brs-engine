/*---------------------------------------------------------------------------------------------
 *  BrightScript Engine (https://github.com/lvcabral/brs-engine)
 *
 *  Copyright (c) 2019-2025 Marcelo Lv Cabral. All Rights Reserved.
 *
 *  Licensed under the MIT License. See LICENSE in the repository root for license information.
 *--------------------------------------------------------------------------------------------*/

/* Device Simulation Information Interface
 *
 * This interface is used to simulate a Roku device environment in the engine.
 * It feeds the interpreter with several device features like registry, fonts,
 * audio codecs, video formats, and other device information provided by `roDeviceInfo`.
 *
 * Roku documentation: https://developer.roku.com/docs/references/brightscript/interfaces/ifdeviceinfo.md
 */
export interface DeviceInfo {
    [key: string]: any;
    developerId: string;
    friendlyName: string;
    deviceModel: string;
    firmwareVersion: string;
    clientId: string;
    RIDA: string;
    countryCode: string;
    timeZone: string;
    locale: SupportedLocale;
    clockFormat: string;
<<<<<<< HEAD
    displayMode: "480p" | "720p" | "1080p";
    captionsMode: "Off" | "On" | "Instant replay" | "When mute";
=======
    displayMode: DisplayMode;
    captionMode: CaptionMode;
    captionStyle: Map<string, string>;
    captionLanguage: SupportedLanguage;
>>>>>>> 93b82ffc
    assets: ArrayBufferLike;
    maxSimulStreams: 1 | 2 | 3;
    remoteControls: RemoteControl[];
    customFeatures: string[];
    connectionInfo: ConnectionInfo;
    localIps: string[];
    startTime: number;
    audioVolume: number;
    audioLanguage: SupportedLanguage;
    maxFps: number;
    registryBuffer?: SharedArrayBuffer;
    audioCodecs?: string[];
    videoFormats?: Map<string, string[]>;
    appList?: AppData[];
    entryPoint?: boolean;
    stopOnCrash?: boolean;
    corsProxy?: string;
}

export type SupportedLocale =
    | "en_US" // English (United States)
    | "en_GB" // English (United Kingdom)
    | "en_CA" // English (Canada)
    | "en_AU" // English (Australia)
    | "fr_CA" // French (Canada)
    | "es_ES" // Spanish (International)
    | "es_MX" // Spanish (Mexico)
    | "de_DE" // German (Germany)
    | "it_IT" // Italian (Italy)
    | "pt_BR"; // Portuguese (Brazil)

export type SupportedLanguage =
    | "en" // English
    | "es" // Spanish
    | "fr" // French
    | "de" // German
    | "it" // Italian
    | "pt" // Portuguese
    | "ru" // Russian
    | "tr" // Turkish
    | "pl" // Polish
    | "uk" // Ukrainian
    | "rm" // Romansh
    | "nl" // Dutch
    | "hr" // Croatian
    | "hu" // Hungarian
    | "el" // Greek
    | "cs" // Czech
    | "sv"; // Swedish

export const DisplayModes = ["480p", "720p", "1080p"] as const;
export type DisplayMode = (typeof DisplayModes)[number];
export const CaptionModes = ["Off", "On", "Instant replay", "When mute"] as const;
export type CaptionMode = (typeof CaptionModes)[number];
export function parseCaptionMode(mode: string): CaptionMode | undefined {
    const normalized = mode.trim().toLowerCase();
    return CaptionModes.find((mode) => mode.toLowerCase() === normalized);
}

// Default Device Information
export const platform = getPlatform();
export const defaultDeviceInfo: DeviceInfo = {
    developerId: "34c6fceca75e456f25e7e99531e2425c6c1de443", // As in Roku devices, segregates Registry data (can't have a dot)
    friendlyName: "BrightScript Engine Library",
    deviceModel: "8000X", // Roku TV (Midland)
    firmwareVersion: "48F.04E12221A", // v14.0
    clientId: "6c5bf3a5-b2a5-4918-824d-7691d5c85364",
    RIDA: "f51ac698-bc60-4409-aae3-8fc3abc025c4", // Unique identifier for advertisement tracking
    countryCode: "US", // App Store Country
    timeZone: Intl.DateTimeFormat().resolvedOptions().timeZone,
    locale: "en_US", // Used if app supports localization
    clockFormat: "12h",
    displayMode: "720p",
    captionMode: "Off",
    captionStyle: new Map(),
    captionLanguage: "en",
    assets: new ArrayBuffer(0),
    maxSimulStreams: 2,
    remoteControls: [],
    customFeatures: [],
    connectionInfo: {
        type: "WiredConnection",
        name: "eth1",
        gateway: "127.0.0.1",
        ip: "127.0.0.1",
        dns: ["8.8.8.8", "8.8.4.4"],
        quality: "Excellent",
    },
    localIps: ["eth1,127.0.0.1"], // In a Browser is not possible to get a real IP, populate it on NodeJS or Electron.
    startTime: Date.now(),
    audioVolume: 50, // Defines the default volume level for system sounds - valid: (0-100)
    audioLanguage: "en",
    maxFps: 60,
};

/* Execution Payload Interfaces
 *
 * These interfaces are used to provide information to the interpreter about the
 * device, app/task that will be executed. It may contain the DeviceInfo object,
 * the app manifest, source code, deep link, encryption password, paths,
 * some execution flags and file system paths.
 *
 */
export type AppPayload = {
    device: DeviceInfo;
    launchTime: number;
    manifest: Map<string, string>;
    deepLink: Map<string, string>;
    paths: PkgFilePath[];
    source: string[];
    pkgZip?: ArrayBuffer;
    extZip?: ArrayBuffer;
    password?: string;
    root?: string;
    ext?: string;
};

export function isAppPayload(value: any): value is AppPayload {
    return (
        value &&
        typeof value.device === "object" &&
        typeof value.launchTime === "number" &&
        value.manifest instanceof Map &&
        value.deepLink instanceof Map &&
        Array.isArray(value.paths) &&
        Array.isArray(value.source) &&
        (value.pkgZip instanceof ArrayBuffer || value.pkgZip === undefined) &&
        (value.extZip instanceof ArrayBuffer || value.extZip === undefined) &&
        (typeof value.password === "string" || value.password === undefined) &&
        (typeof value.root === "string" || value.root === undefined) &&
        (typeof value.ext === "string" || value.ext === undefined)
    );
}

export type TaskPayload = {
    device: DeviceInfo;
    manifest: Map<string, string>;
    taskData: TaskData;
    pkgZip?: ArrayBuffer;
    extZip?: ArrayBuffer;
    root?: string;
    ext?: string;
};

export function isTaskPayload(value: any): value is TaskPayload {
    return (
        value &&
        typeof value.device === "object" &&
        value.manifest instanceof Map &&
        isTaskData(value.taskData) &&
        (value.pkgZip instanceof ArrayBuffer || value.pkgZip === undefined) &&
        (value.extZip instanceof ArrayBuffer || value.extZip === undefined) &&
        (typeof value.root === "string" || value.root === undefined) &&
        (typeof value.ext === "string" || value.ext === undefined)
    );
}

export enum TaskState {
    INIT,
    RUN,
    STOP,
    DONE,
}

export type TaskData = {
    id: number;
    name: string;
    state: TaskState;
    buffer?: SharedArrayBuffer;
    m?: any;
};

export function isTaskData(value: any): value is TaskData {
    return (
        value &&
        typeof value.id === "number" &&
        typeof value.name === "string" &&
        Object.values(TaskState).includes(value.state) &&
        (value.buffer instanceof SharedArrayBuffer || value.buffer === undefined) &&
        (typeof value.m === "object" || value.m === undefined)
    );
}

export type ThreadUpdate = {
    id: number;
    global: boolean;
    field: string;
    value: any;
};

export function isThreadUpdate(value: any): value is ThreadUpdate {
    return (
        value &&
        typeof value.id === "number" &&
        typeof value.global === "boolean" &&
        typeof value.field === "string" &&
        value.value !== undefined
    );
}

/* Package File Path Interface
 *
 * This interface is used to provide information about the paths to the
 * source code and pcode files that are available in the app package.
 * It is sent to the interpreter via `ExecPayload.paths`.
 *
 */
export type PkgFilePath = {
    id: number;
    url: string;
    type: "source" | "pcode";
};

/* App Exit Reason Enumerator
 *
 * This enumerator is used to provide information about the reason
 * why the app was terminated.
 *
 * Roku documentation: https://developer.roku.com/docs/developer-program/getting-started/architecture/dev-environment.md#lastexitorterminationreason-parameter
 */
export enum AppExitReason {
    UNKNOWN = "EXIT_UNKNOWN",
    CRASHED = "EXIT_BRIGHTSCRIPT_CRASH",
    UNKFUNC = "EXIT_BRIGHTSCRIPT_UNK_FUNC",
    FINISHED = "EXIT_USER_NAV",
    SETTINGS = "EXIT_SETTINGS_UPDATE",
    POWER = "EXIT_POWER_MODE",
    PACKAGED = "EXIT_PACKAGER_DONE",
    INVALID = "EXIT_INVALID_PCODE",
    PASSWORD = "EXIT_MISSING_PASSWORD",
    UNPACK = "EXIT_UNPACK_FAILED",
}

/* App Data Interface
 *
 * This interface is used to provide information about the apps that are
 * available in the device and status of the app that is currently running.
 *
 */
export type AppData = {
    id: string;
    title: string;
    subtitle?: string;
    version: string;
    path?: string;
    icon?: string;
    password?: string;
    exitReason?: AppExitReason;
    exitTime?: number;
    params?: Map<string, string>;
    running?: boolean;
};

// Function to check if a value is an AppData object
export function isAppData(value: any): value is AppData {
    return (
        value &&
        typeof value.id === "string" &&
        typeof value.title === "string" &&
        typeof value.version === "string" &&
        (typeof value.path === "string" || value.path === undefined) &&
        (typeof value.icon === "string" || value.icon === undefined) &&
        (typeof value.password === "string" || value.password === undefined) &&
        (typeof value.exitReason === "string" || value.exitReason === undefined) &&
        (typeof value.exitTime === "number" || value.exitTime === undefined) &&
        (value.params instanceof Map || value.params === undefined) &&
        (typeof value.running === "boolean" || value.running === undefined)
    );
}

/**
 * NDK Start Interface
 */
export type NDKStart = {
    app: "roku_browser" | "SDKLauncher";
    params: string[];
    env: string[];
};

// Function to check if a value is an NDKStart object
export function isNDKStart(value: any): value is NDKStart {
    return (
        value &&
        typeof value.app === "string" &&
        ["roku_browser", "SDKLauncher"].includes(value.app) &&
        Array.isArray(value.params) &&
        Array.isArray(value.env)
    );
}

/* Remote Control Interface
 *
 * This interface is used to provide information about the remote controls
 * that are available in the device.
 *
 */
export type RemoteControl = {
    model: number;
    features: string[];
};

/* Platform Interface
 *
 * This interface is used to provide information about the environment
 * where the engine is running.
 *
 */
export type Platform = {
    inBrowser: boolean;
    inChromium: boolean;
    inFirefox: boolean;
    inSafari: boolean;
    inElectron: boolean;
    inAndroid: boolean;
    inIOS: boolean;
    inMacOS: boolean;
    inWindows: boolean;
    inLinux: boolean;
    inChromeOS: boolean;
};

/* Connection Information Interface
 *
 * This interface is used to provide information about the connection
 * that is available in the device.
 *
 */
export type ConnectionInfo = {
    type: "WiFiConnection" | "WiredConnection" | "";
    name: string;
    ip: string;
    gateway: string;
    quality: "Excellent" | "Good" | "Fair" | "Poor";
    dns?: string[];
    protocol?: string;
    ssid?: string;
};

// Shared array data types enumerator
export enum DataType {
    DBG, // Debug Command
    BUF, // Buffer flag
    VDO, // Video Event
    VDX, // Video Event Index
    VSE, // Video Selected
    VLP, // Video Load Progress
    VPS, // Video Position
    VDR, // Video Duration
    VAT, // Video Audio Track
    VTT, // Video Text Track
    SND, // Sound Event
    SDX, // Sound Event Index
    SPS, // Sound Position
    SDR, // Sound Duration
    WAV, // Wave Audio
    WAV1, // Reserved for second stream
    WAV2, // Reserved for third stream
    MUHS, // Memory Used Heap Size
    MHSL, // Memory Heap Size Limit
    MBWD, // Measured Bandwidth
    CEC, // Consumer Electronics Control
    HDMI, // HDMI Status
    // Key Buffer starts here: KeyBufferSize * KeyArraySpots
    RID, // Remote Id
    KEY, // Key Code
    MOD, // Key State (down/up)
}

// SharedArrayBuffer constants
export const dataBufferIndex = 36;
export const dataBufferSize = 1024;
export const registryInitialSize = 32 * 1024;
export const registryMaxSize = 64 * 1024;

// Key Buffer Constants
export const keyBufferSize = 5; // Max is 5, if needs more space increase `dataBufferIndex`
export const keyArraySpots = 3;

// Remote control type
export enum RemoteType {
    IR = 10, // Infra Red (default)
    WD = 20, // Wifi Direct (keyboard simulation)
    BT = 30, // Bluetooth (gamepad simulation)
    SIM = 40, // Simulated
    ECP = 50, // External Control Protocol
    RMOB = 60, // Roku Mobile App (ECP2)
}
// Other RBI valid remote codes:
// CEC - Consumer Electronics Control
// MHL - Mobile High-Definition Link
// FP - Front Panel (for on-device controls)

// Key Event Interface
export interface KeyEvent {
    remote: string; // Remote Id (Remote Type:Remote Index)
    key: number; // Key Code
    mod: number; // Modifier (0 = press, 100 = release)
}

// Debug prompt
export const debugPrompt = "Brightscript Debugger> ";

// Debug commands enumerator
export enum DebugCommand {
    BSCS,
    BT,
    CLASSES,
    CONT,
    EXIT,
    EXPR,
    HELP,
    LAST,
    LIST,
    NEXT,
    STATS,
    STEP,
    THREAD,
    THREADS,
    VAR,
    BREAK,
    PAUSE,
}

// Media events enumerator
export enum MediaEvent {
    SELECTED,
    FULL,
    PARTIAL,
    PAUSED,
    RESUMED,
    FINISHED,
    FAILED,
    LOADING,
    START_STREAM,
    START_PLAY,
    POSITION,
}

// Media playback error codes enumerator
export enum MediaErrorCode {
    Network = 0,
    Http = -1,
    TimeOut = -2,
    Unknown = -3,
    EmptyList = -4,
    Unsupported = -5,
    DRM = -6,
}

// Media Track Interface
export interface MediaTrack {
    id: string;
    name: string;
    lang: string;
    codec?: string;
}

export function isMediaTrack(value: any): value is MediaTrack {
    return (
        value &&
        typeof value.id === "string" &&
        typeof value.name === "string" &&
        typeof value.lang === "string" &&
        (typeof value.codec === "string" || value.codec === undefined)
    );
}

// Buffer Data Types enumerator
export enum BufferType {
    DEBUG_EXPR,
    MEDIA_TRACKS,
    SYS_LOG,
    INPUT,
}

// Default Roku Sounds
export const DefaultSounds = ["select", "navsingle", "navmulti", "deadend"];

// Media Files Extensions
export const AudioExt = new Set<string>(["wav", "mp2", "mp3", "m4a", "aac", "ogg", "oga", "ac3", "wma", "flac"]);

export const VideoExt = new Set<string>(["mp4", "m4v", "mkv", "mov"]);

// Check the platform where the library is running
export function getPlatform(): Platform {
    let inBrowser = false;
    let inChromium = false;
    let inFirefox = false;
    let inSafari = false;
    let inElectron = false;
    let inAndroid = false;
    let inChromeOS = false;
    let inIOS = false;
    let inMacOS = false;
    let inLinux = false;
    let inWindows = false;
    if (typeof window !== "undefined") {
        inBrowser = true;
        inChromium = ("chrome" in window || (window.Intl && "v8BreakIterator" in Intl)) && "CSS" in window;
    }
    if (typeof navigator !== "undefined" && typeof navigator.userAgent === "string") {
        let ua = navigator.userAgent;
        // Check Browsers
        if (ua.indexOf("Electron") >= 0) {
            inElectron = true;
            inChromium = true;
        } else if (/Firefox\D+(\d+)/.test(ua)) {
            inFirefox = true;
        } else if (/^((?!chrome|android).)*safari/i.test(ua)) {
            inSafari = true;
        }
        // Check OS
        if (/Android/.test(ua)) {
            inAndroid = true;
        } else if (/CrOS/.test(ua)) {
            inChromeOS = true;
        } else if (/iP[ao]d|iPhone/i.test(ua)) {
            inIOS = true;
        } else if (/Mac OS/.test(ua) && !/like Mac OS/.test(ua)) {
            inMacOS = true;
        } else if (/Linux/.test(ua)) {
            inLinux = true;
        } else if (/Windows/.test(ua)) {
            inWindows = true;
        }
    } else if (process.platform === "android") {
        inAndroid = true;
    } else if (process.platform === "darwin") {
        inMacOS = true;
    } else if (process.platform === "linux") {
        inLinux = true;
    } else if (process.platform === "win32") {
        inWindows = true;
    }

    return {
        inBrowser: inBrowser,
        inChromium: inChromium,
        inFirefox: inFirefox,
        inSafari: inSafari,
        inElectron: inElectron,
        inAndroid: inAndroid,
        inChromeOS: inChromeOS,
        inIOS: inIOS,
        inLinux: inLinux,
        inMacOS: inMacOS,
        inWindows: inWindows,
    };
}

// Function to parse the Manifest file into a Map
export function parseManifest(contents: string) {
    let keyValuePairs = contents
        // for each line
        .split("\n")
        // remove leading/trailing whitespace
        .map((line) => line.trim())
        // separate keys and values
        .map((line, index) => {
            // skip empty lines and comments
            if (line === "" || line.startsWith("#") || line.startsWith("'")) {
                return ["", ""];
            }

            let equals = line.indexOf("=");
            if (equals === -1) {
                const pos = `${index + 1},0-${line.length}`;
                console.warn(`manifest(${pos}): Missing "=". Manifest entries must have this format: key=value`);
            }
            return [line.slice(0, equals), line.slice(equals + 1)];
        })
        // keep only non-empty keys and values
        .filter(([key, value]) => key && value)
        // remove leading/trailing whitespace from keys and values
        .map(([key, value]) => [key.trim(), value.trim()])
        // convert value to boolean, integer, or leave as string
        .map(([key, value]): [string, string] => {
            return [key, value];
        });

    return new Map<string, string>(keyValuePairs);
}

// Function to return the Exit Reason from the enumerator based on a string
export function getExitReason(value: string): AppExitReason {
    if (Object.values(AppExitReason).includes(value as any)) {
        return value as AppExitReason;
    } else {
        return AppExitReason.UNKNOWN;
    }
}

// Function to convert a number to a hexadecimal string
export function numberToHex(value: number, pad: string = ""): string {
    return (value >>> 0).toString(16).padStart(8, pad);
}

// This function takes a text file content as a string and returns an array of lines
export function parseTextFile(content?: string): string[] {
    let lines: string[] = [];
    if (content) {
        lines = content.trimEnd().split("\n");
    }
    return lines;
}

// Function to convert the firmware string to a Map with Roku OS version parts
export function getRokuOSVersion(firmware: string) {
    const osVersion: Map<string, string> = new Map();
    if (firmware.length > 0) {
        const versions = "0123456789ACDEFGHJKLMNPRSTUVWXY";
        osVersion.set("major", versions.indexOf(firmware.charAt(2)).toString());
        osVersion.set("minor", firmware.slice(4, 5));
        osVersion.set("revision", firmware.slice(7, 8));
        osVersion.set("build", firmware.slice(8, 12));
        osVersion.set("plid", firmware.slice(0, 2));
    }
    return osVersion;
}<|MERGE_RESOLUTION|>--- conflicted
+++ resolved
@@ -26,15 +26,10 @@
     timeZone: string;
     locale: SupportedLocale;
     clockFormat: string;
-<<<<<<< HEAD
-    displayMode: "480p" | "720p" | "1080p";
-    captionsMode: "Off" | "On" | "Instant replay" | "When mute";
-=======
     displayMode: DisplayMode;
     captionMode: CaptionMode;
     captionStyle: Map<string, string>;
     captionLanguage: SupportedLanguage;
->>>>>>> 93b82ffc
     assets: ArrayBufferLike;
     maxSimulStreams: 1 | 2 | 3;
     remoteControls: RemoteControl[];
