--- conflicted
+++ resolved
@@ -115,11 +115,7 @@
     localIps: ["eth1,127.0.0.1"], // In a Browser is not possible to get a real IP, populate it on NodeJS or Electron.
     startTime: Date.now(),
     audioVolume: 50, // Defines the default volume level for system sounds - valid: (0-100)
-<<<<<<< HEAD
-=======
     audioLanguage: "en",
-    registry: new Map(),
->>>>>>> 7248c866
     maxFps: 60,
 };
 
