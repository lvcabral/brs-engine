/*---------------------------------------------------------------------------------------------
 *  BrightScript Engine (https://github.com/lvcabral/brs-engine)
 *
 *  Copyright (c) 2019-2025 Marcelo Lv Cabral. All Rights Reserved.
 *
 *  Licensed under the MIT License. See LICENSE in the repository root for license information.
 *--------------------------------------------------------------------------------------------*/

/* Device Simulation Information Interface
 *
 * This interface is used to simulate a Roku device environment in the engine.
 * It feeds the interpreter with several device features like registry, fonts,
 * audio codecs, video formats, and other device information provided by `roDeviceInfo`.
 *
 * Roku documentation: https://developer.roku.com/docs/references/brightscript/interfaces/ifdeviceinfo.md
 */
export interface DeviceInfo {
    [key: string]: any;
    developerId: string;
    friendlyName: string;
    deviceModel: string;
    firmwareVersion: string;
    clientId: string;
    RIDA: string;
    countryCode: string;
    timeZone: string;
    locale: "en_US" | "de_DE" | "es_MX" | "fr_CA" | "pt_BR";
    captionLanguage: string;
    clockFormat: string;
    displayMode: "480p" | "720p" | "1080p";
    captionsMode: "Off" | "On" | "Instant replay" | "When mute";
    defaultFont: string;
    fontPath: string;
    fonts?: Map<string, any>;
    maxSimulStreams: 1 | 2 | 3;
    remoteControls: RemoteControl[];
    customFeatures: string[];
    connectionInfo: ConnectionInfo;
    localIps: string[];
    startTime: number;
    audioVolume: number;
    maxFps: number;
    registry?: Map<string, string>;
    audioCodecs?: string[];
    videoFormats?: Map<string, string[]>;
    appList?: AppData[];
    entryPoint?: boolean;
    stopOnCrash?: boolean;
    platform?: Platform;
}

// Default Device Information
export const platform = getPlatform();
export const DefaultDeviceInfo: DeviceInfo = {
    developerId: "34c6fceca75e456f25e7e99531e2425c6c1de443", // As in Roku devices, segregates Registry data (can't have a dot)
    friendlyName: "BrightScript Engine Library",
    deviceModel: "8000X", // Roku TV (Midland)
    firmwareVersion: "48F.14E07709A", // v14.1.4.7709
    clientId: "6c5bf3a5-b2a5-4918-824d-7691d5c85364",
    RIDA: "f51ac698-bc60-4409-aae3-8fc3abc025c4", // Unique identifier for advertisement tracking
    countryCode: "US", // App Store Country
    timeZone: Intl.DateTimeFormat().resolvedOptions().timeZone,
    locale: "en_US", // Used if app supports localization
    captionLanguage: "eng",
    clockFormat: "12h",
    displayMode: "720p",
    captionsMode: "Off",
    defaultFont: "Asap",
    fontPath: "../fonts/",
    fonts: new Map(),
    maxSimulStreams: 2,
    remoteControls: [],
    customFeatures: [],
    connectionInfo: {
        type: "WiredConnection",
        name: "eth1",
        gateway: "127.0.0.1",
        ip: "127.0.0.1",
        dns: ["8.8.8.8", "8.8.4.4"],
        quality: "Excellent",
    },
    localIps: ["eth1,127.0.0.1"], // In a Browser is not possible to get a real IP, populate it on NodeJS or Electron.
    startTime: Date.now(),
    audioVolume: 40,
    registry: new Map(),
    maxFps: 60,
    platform: platform,
};

/* Execution Payload Interface
 *
 * This interface is used to provide information to the interpreter about the
 * device and app that will be executed. It contains the DeviceInfo object,
 * the app manifest, source code, deep link, encryption password, paths,
 * some execution flags and file system paths.
 *
 */
export type AppPayload = {
    device: DeviceInfo;
    launchTime: number;
    manifest: Map<string, string>;
    deepLink: Map<string, string>;
    paths: PkgFilePath[];
    source: string[];
    pkgZip?: ArrayBuffer;
    extZip?: ArrayBuffer;
    password?: string;
    root?: string;
    ext?: string;
};

export function isAppPayload(value: any): value is AppPayload {
    return (
        value &&
        typeof value.device === "object" &&
        typeof value.launchTime === "number" &&
        value.manifest instanceof Map &&
        value.deepLink instanceof Map &&
        Array.isArray(value.paths) &&
        Array.isArray(value.source) &&
        (value.pkgZip instanceof ArrayBuffer || value.pkgZip === undefined) &&
        (value.extZip instanceof ArrayBuffer || value.extZip === undefined) &&
        (typeof value.password === "string" || value.password === undefined) &&
        (typeof value.root === "string" || value.root === undefined) &&
        (typeof value.ext === "string" || value.ext === undefined)
    );
}

/* Package File Path Interface
 *
 * This interface is used to provide information about the paths to the
 * source code and pcode files that are available in the app package.
 * It is sent to the interpreter via `ExecPayload.paths`.
 *
 */
export type PkgFilePath = {
    id: number;
    url: string;
    type: "source" | "pcode";
};

/* App Exit Reason Enumerator
 *
 * This enumerator is used to provide information about the reason
 * why the app was terminated.
 *
 * Roku documentation: https://developer.roku.com/docs/developer-program/getting-started/architecture/dev-environment.md#lastexitorterminationreason-parameter
 */
export enum AppExitReason {
    UNKNOWN = "EXIT_UNKNOWN",
    CRASHED = "EXIT_BRIGHTSCRIPT_CRASH",
    UNKFUNC = "EXIT_BRIGHTSCRIPT_UNK_FUNC",
    FINISHED = "EXIT_USER_NAV",
    SETTINGS = "EXIT_SETTINGS_UPDATE",
    POWER = "EXIT_POWER_MODE",
    PACKAGED = "EXIT_PACKAGER_DONE",
    INVALID = "EXIT_INVALID_PCODE",
    PASSWORD = "EXIT_MISSING_PASSWORD",
    UNPACK = "EXIT_UNPACK_FAILED",
}

/* App Data Interface
 *
 * This interface is used to provide information about the apps that are
 * available in the device and status of the app that is currently running.
 *
 */
export type AppData = {
    id: string;
    title: string;
    subtitle?: string;
    version: string;
    path?: string;
    icon?: string;
    password?: string;
    exitReason?: AppExitReason;
    exitTime?: number;
    params?: Map<string, string>;
    running?: boolean;
};

// Function to check if a value is an AppData object
export function isAppData(value: any): value is AppData {
    return (
        value &&
        typeof value.id === "string" &&
        typeof value.title === "string" &&
        typeof value.version === "string" &&
        (typeof value.path === "string" || value.path === undefined) &&
        (typeof value.icon === "string" || value.icon === undefined) &&
        (typeof value.password === "string" || value.password === undefined) &&
        (typeof value.exitReason === "string" || value.exitReason === undefined) &&
        (typeof value.exitTime === "number" || value.exitTime === undefined) &&
        (value.params instanceof Map || value.params === undefined) &&
        (typeof value.running === "boolean" || value.running === undefined)
    );
}

/**
 * NDK Start Interface
 */
export type NDKStart = {
    app: "roku_browser" | "SDKLauncher";
    params: string[];
    env: string[];
};

// Function to check if a value is an NDKStart object
export function isNDKStart(value: any): value is NDKStart {
    return (
        value &&
        typeof value.app === "string" &&
        ["roku_browser", "SDKLauncher"].includes(value.app) &&
        Array.isArray(value.params) &&
        Array.isArray(value.env)
    );
}

/* Remote Control Interface
 *
 * This interface is used to provide information about the remote controls
 * that are available in the device.
 *
 */
export type RemoteControl = {
    model: number;
    features: string[];
};

/* Platform Interface
 *
 * This interface is used to provide information about the environment
 * where the engine is running.
 *
 */
export type Platform = {
    inBrowser: boolean;
    inChromium: boolean;
    inFirefox: boolean;
    inSafari: boolean;
    inElectron: boolean;
    inAndroid: boolean;
    inIOS: boolean;
    inMacOS: boolean;
    inWindows: boolean;
    inLinux: boolean;
    inChromeOS: boolean;
};

// Function to check if a value is a Platform object
export function isPlatform(value: any): value is Platform {
    return (
        value &&
        typeof value.inBrowser === "boolean" &&
        typeof value.inChromium === "boolean" &&
        typeof value.inFirefox === "boolean" &&
        typeof value.inSafari === "boolean" &&
        typeof value.inElectron === "boolean" &&
        typeof value.inAndroid === "boolean" &&
        typeof value.inIOS === "boolean" &&
        typeof value.inMacOS === "boolean" &&
        typeof value.inWindows === "boolean" &&
        typeof value.inLinux === "boolean" &&
        typeof value.inChromeOS === "boolean"
    );
}

/* Connection Information Interface
 *
 * This interface is used to provide information about the connection
 * that is available in the device.
 *
 */
export type ConnectionInfo = {
    type: "WiFiConnection" | "WiredConnection" | "";
    name: string;
    ip: string;
    gateway: string;
    quality: "Excellent" | "Good" | "Fair" | "Poor";
    dns?: string[];
    protocol?: string;
    ssid?: string;
};

// Function to yield, allowing other threads to run and get their messages
export async function threadYield() {
    await new Promise((resolve) => setTimeout(resolve, 0));
}

// Shared array data types enumerator
export enum DataType {
    DBG, // Debug Command
    BUF, // Buffer flag
<<<<<<< HEAD
}

// Debug constants
export const DataBufferIndex = 2;
export const DataBufferSize = 1024;
=======
    VDO, // Video State
    VDX, // Video Index
    VSE, // Video Selected
    VLP, // Video Load Progress
    VPS, // Video Position
    VDR, // Video Duration
    SND, // Sound State
    IDX, // Sound Index
    WAV, // Wave Audio
    WAV1, // Reserved for second stream
    WAV2, // Reserved for third stream
    MUHS, // Memory Used Heap Size
    MHSL, // Memory Heap Size Limit
    MBWD, // Measured Bandwidth
    CEC, // Consumer Electronics Control
    HDMI, // HDMI Status
    // Key Buffer starts here: KeyBufferSize * KeyArraySpots
    RID, // Remote Id
    KEY, // Key Code
    MOD, // Key State (down/up)
}

// Debug constants
export const dataBufferIndex = 33;
export const dataBufferSize = 1024;

// Key Buffer Constants
export const keyBufferSize = 5; // Max is 5, if needs more space increase `dataBufferIndex`
export const keyArraySpots = 3;
>>>>>>> 06a806c5

// Remote control type
export enum RemoteType {
    IR = 10, // Infra Red (default)
    WD = 20, // Wifi Direct (keyboard simulation)
    BT = 30, // Bluetooth (gamepad simulation)
    SIM = 40, // Simulated
    ECP = 50, // External Control Protocol
    RMOB = 60, // Roku Mobile App (ECP2)
}
// Other RBI valid remote codes:
// CEC - Consumer Electronics Control
// MHL - Mobile High-Definition Link
// FP - Front Panel (for on-device controls)

// Debug prompt
export const DebugPrompt = "Brightscript Debugger> ";

// Debug commands enumerator
export enum DebugCommand {
    BSCS,
    BT,
    CLASSES,
    CONT,
    EXIT,
    EXPR,
    HELP,
    LAST,
    LIST,
    NEXT,
    STATS,
    STEP,
    THREAD,
    THREADS,
    VAR,
    BREAK,
    PAUSE,
}

// Debug Event
export interface DebugEvent {
    command: DebugCommand;
    expression?: string;
}

export function isDebugEvent(value: any): value is DebugEvent {
    return (
        value &&
        typeof value.command === "number" &&
        (typeof value.expression === "string" || value.expression === undefined)
    );
}

// Key Event Interface
export interface ControlEvent {
    remote: string; // Remote Id (Remote Type:Remote Index)
    key: number; // Key Code
    mod: number; // Modifier (0 = press, 100 = release)
}

export function isControlEvent(value: any): value is ControlEvent {
    return (
        value &&
        typeof value.remote === "string" &&
        typeof value.key === "number" &&
        typeof value.mod === "number"
    );
}

// Input Event Interface
export interface InputEvent {
    [key: string]: string;
    source_ip_addr: string;
}

export function isInputEvent(value: any): value is InputEvent {
    return value && typeof value.source_ip_addr === "string";
}

// System Log Event Interface
export interface SysLogEvent {
    type: "bandwidth.minute" | "http.connect" | "http.complete" | "http.error";
    sysLog: object;
}

export function isSysLogEvent(value: any): value is SysLogEvent {
    return value && typeof value.type === "string" && typeof value.sysLog === "object";
}

// CEC Status Event Interface
export interface CECStatusEvent {
    activeSource: boolean;
}

export function isCECStatusEvent(value: any): value is CECStatusEvent {
    return value && typeof value.activeSource === "boolean";
}

// Memory Info Event Interface
export interface MemoryInfoEvent {
    heapSizeLimit: number;
    usedHeapSize: number;
}

export function isMemoryInfoEvent(value: any): value is MemoryInfoEvent {
    return (
        value && typeof value.heapSizeLimit === "number" && typeof value.usedHeapSize === "number"
    );
}

// Media Event Interface
export type MediaEvent = {
    media: "audio" | "video" | "wav";
    type: MediaEventType;
    index: number;
    name?: string;
    tracks?: any[];
};

export function isMediaEvent(value: any): value is MediaEvent {
    return (
        value &&
        typeof value.media === "string" &&
        typeof value.type === "number" &&
        typeof value.index === "number" &&
        (typeof value.name === "string" || value.name === undefined) &&
        (Array.isArray(value.tracks) || value.tracks === undefined)
    );
}

// Media events enumerator
export enum MediaEventType {
    SELECTED,
    FULL,
    PARTIAL,
    PAUSED,
    RESUMED,
    FAILED,
    LOADING,
    START_STREAM,
    START_PLAY,
    STOP_PLAY,
    POSITION,
    DURATION,
    TRACKS,
}

// Default Roku Sounds
export const DefaultSounds = ["select", "navsingle", "navmulti", "deadend"];

// Media Files Extensions
export const AudioExt = new Set<string>([
    "wav",
    "mp2",
    "mp3",
    "m4a",
    "aac",
    "ogg",
    "oga",
    "ac3",
    "wma",
    "flac",
]);

export const VideoExt = new Set<string>(["mp4", "m4v", "mkv", "mov"]);

// Check the platform where the library is running
export function getPlatform(): Platform {
    let inBrowser = false;
    let inChromium = false;
    let inFirefox = false;
    let inSafari = false;
    let inElectron = false;
    let inAndroid = false;
    let inChromeOS = false;
    let inIOS = false;
    let inMacOS = false;
    let inLinux = false;
    let inWindows = false;
    if (typeof window !== "undefined") {
        inBrowser = true;
        inChromium =
            ("chrome" in window || (window.Intl && "v8BreakIterator" in Intl)) && "CSS" in window;
    }
    if (typeof navigator !== "undefined" && typeof navigator.userAgent === "string") {
        let ua = navigator.userAgent;
        // Check Browsers
        if (ua.indexOf("Electron") >= 0) {
            inElectron = true;
            inChromium = true;
        } else if (/Firefox\D+(\d+)/.test(ua)) {
            inFirefox = true;
        } else if (/^((?!chrome|android).)*safari/i.test(ua)) {
            inSafari = true;
        }
        // Check OS
        if (/Android/.test(ua)) {
            inAndroid = true;
        } else if (/CrOS/.test(ua)) {
            inChromeOS = true;
        } else if (/iP[ao]d|iPhone/i.test(ua)) {
            inIOS = true;
        } else if (/Mac OS/.test(ua) && !/like Mac OS/.test(ua)) {
            inMacOS = true;
        } else if (/Linux/.test(ua)) {
            inLinux = true;
        } else if (/Windows/.test(ua)) {
            inWindows = true;
        }
    } else if (process.platform === "android") {
        inAndroid = true;
    } else if (process.platform === "darwin") {
        inMacOS = true;
    } else if (process.platform === "linux") {
        inLinux = true;
    } else if (process.platform === "win32") {
        inWindows = true;
    }

    return {
        inBrowser: inBrowser,
        inChromium: inChromium,
        inFirefox: inFirefox,
        inSafari: inSafari,
        inElectron: inElectron,
        inAndroid: inAndroid,
        inChromeOS: inChromeOS,
        inIOS: inIOS,
        inLinux: inLinux,
        inMacOS: inMacOS,
        inWindows: inWindows,
    };
}

// Function to parse the Manifest file into a Map
export function parseManifest(contents: string) {
    let keyValuePairs = contents
        // for each line
        .split("\n")
        // remove leading/trailing whitespace
        .map((line) => line.trim())
        // separate keys and values
        .map((line, index) => {
            // skip empty lines and comments
            if (line === "" || line.startsWith("#")) {
                return ["", ""];
            }

            let equals = line.indexOf("=");
            if (equals === -1) {
                const pos = `${index + 1},0-${line.length}`;
                console.warn(
                    `manifest(${pos}): Missing "=". Manifest entries must have this format: key=value`
                );
            }
            return [line.slice(0, equals), line.slice(equals + 1)];
        })
        // keep only non-empty keys and values
        .filter(([key, value]) => key && value)
        // remove leading/trailing whitespace from keys and values
        .map(([key, value]) => [key.trim(), value.trim()])
        // convert value to boolean, integer, or leave as string
        .map(([key, value]): [string, string] => {
            return [key, value];
        });

    return new Map<string, string>(keyValuePairs);
}

// Function to return the Exit Reason from the enumerator based on a string
export function getExitReason(value: string): AppExitReason {
    if (Object.values(AppExitReason).includes(value as any)) {
        return value as AppExitReason;
    } else {
        return AppExitReason.UNKNOWN;
    }
}

// Function to convert a number to a hexadecimal string
export function numberToHex(value: number, pad: string = ""): string {
    return (value >>> 0).toString(16).padStart(8, pad);
}

// This function takes a text file content as a string and returns an array of lines
export function parseTextFile(content?: string): string[] {
    let lines: string[] = [];
    if (content) {
        lines = content.trimEnd().split("\n");
    }
    return lines;
}

// Function to convert the firmware string to a Map with Roku OS version parts
export function getRokuOSVersion(firmware: string) {
    const osVersion: Map<string, string> = new Map();
    if (firmware.length > 0) {
        const versions = "0123456789ACDEFGHJKLMNPRSTUVWXY";
        osVersion.set("major", versions.indexOf(firmware.charAt(2)).toString());
        osVersion.set("minor", firmware.slice(4, 5));
        osVersion.set("revision", firmware.slice(7, 8));
        osVersion.set("build", firmware.slice(8, 12));
        osVersion.set("plid", firmware.slice(0, 2));
    }
    return osVersion;
}<|MERGE_RESOLUTION|>--- conflicted
+++ resolved
@@ -291,43 +291,11 @@
 export enum DataType {
     DBG, // Debug Command
     BUF, // Buffer flag
-<<<<<<< HEAD
 }
 
 // Debug constants
 export const DataBufferIndex = 2;
 export const DataBufferSize = 1024;
-=======
-    VDO, // Video State
-    VDX, // Video Index
-    VSE, // Video Selected
-    VLP, // Video Load Progress
-    VPS, // Video Position
-    VDR, // Video Duration
-    SND, // Sound State
-    IDX, // Sound Index
-    WAV, // Wave Audio
-    WAV1, // Reserved for second stream
-    WAV2, // Reserved for third stream
-    MUHS, // Memory Used Heap Size
-    MHSL, // Memory Heap Size Limit
-    MBWD, // Measured Bandwidth
-    CEC, // Consumer Electronics Control
-    HDMI, // HDMI Status
-    // Key Buffer starts here: KeyBufferSize * KeyArraySpots
-    RID, // Remote Id
-    KEY, // Key Code
-    MOD, // Key State (down/up)
-}
-
-// Debug constants
-export const dataBufferIndex = 33;
-export const dataBufferSize = 1024;
-
-// Key Buffer Constants
-export const keyBufferSize = 5; // Max is 5, if needs more space increase `dataBufferIndex`
-export const keyArraySpots = 3;
->>>>>>> 06a806c5
 
 // Remote control type
 export enum RemoteType {
@@ -415,6 +383,15 @@
 
 export function isSysLogEvent(value: any): value is SysLogEvent {
     return value && typeof value.type === "string" && typeof value.sysLog === "object";
+}
+
+// Hdmi Status Event Interface
+export interface HdmiStatusEvent {
+    connected: boolean;
+}
+
+export function isHdmiStatusEvent(value: any): value is HdmiStatusEvent {
+    return value && typeof value.isConnected === "boolean";
 }
 
 // CEC Status Event Interface
