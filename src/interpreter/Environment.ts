--- conflicted
+++ resolved
@@ -189,15 +189,9 @@
      * @returns a copy of this environment but with no function-scoped values.
      */
     public createSubEnvironment(): Environment {
-<<<<<<< HEAD
         let newEnvironment = new Environment(this.rootM);
         newEnvironment.global = this.global;
         newEnvironment.module = this.module;
-=======
-        let newEnvironment = new Environment();
-        newEnvironment.global = new Map(this.global);
-        newEnvironment.module = new Map(this.module);
->>>>>>> 6f92e0d4
         newEnvironment.mPointer = this.mPointer;
 
         return newEnvironment;
