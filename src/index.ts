/*---------------------------------------------------------------------------------------------
 *  BrightScript 2D API Emulator (https://github.com/lvcabral/brs-emu)
 *
 *  Copyright (c) 2019 Marcelo Lv Cabral. All Rights Reserved.
 *
 *  Licensed under the MIT License. See LICENSE in the repository root for license information.
 *--------------------------------------------------------------------------------------------*/
import { Lexer } from "./lexer";
import * as PP from "./preprocessor";
import { Parser } from "./parser";
import { Interpreter, defaultExecutionOptions } from "./interpreter";
import { RoAssociativeArray, AAMember, BrsString } from "./brsTypes";
import * as BrsError from "./Error";
import * as bslCore from "raw-loader!./common/v30/bslCore.brs";
import * as bslDefender from "raw-loader!./common/v30/bslDefender.brs";
import * as Roku_Ads from "raw-loader!./common/Roku_Ads.brs";
import * as models from "raw-loader!./common/models.csv";
import * as _lexer from "./lexer";
export { _lexer as lexer };
import * as BrsTypes from "./brsTypes";
export { BrsTypes as types };
export { PP as preprocessor };
import * as _parser from "./parser";
export { _parser as parser };
import * as path from "path";
import MemoryFileSystem from "memory-fs";

<<<<<<< HEAD
export const control = new Map<string, Int32Array>();
=======
export const shared = new Map<string, Int32Array>();
>>>>>>> c9e54bde

onmessage = function(event) {
    if (event.data.device) {
        const interpreter = new Interpreter();
        interpreter.onError(logError);
        // Registry
        let registry = event.data.device.registry;
        registry.forEach(function(value: string, key: string) {
            interpreter.registry.set(key, value);
        });
        // DeviceInfo
        interpreter.deviceInfo.set("developerId", event.data.device.developerId);
        interpreter.deviceInfo.set("deviceModel", event.data.device.deviceModel);
        interpreter.deviceInfo.set("clientId", event.data.device.clientId);
        interpreter.deviceInfo.set("countryCode", event.data.device.countryCode);
        interpreter.deviceInfo.set("timeZone", event.data.device.timeZone);
        interpreter.deviceInfo.set("locale", event.data.device.locale);
        interpreter.deviceInfo.set("clockFormat", event.data.device.clockFormat);
        interpreter.deviceInfo.set("displayMode", event.data.device.displayMode);
        interpreter.deviceInfo.set("models", parseCSV(models.default));
        interpreter.deviceInfo.set("defaultFont", event.data.device.defaultFont);
<<<<<<< HEAD
=======
        interpreter.deviceInfo.set("maxSimulStreams", event.data.maxSimulStreams);
>>>>>>> c9e54bde
        // File System
        let fontFamily = event.data.device.defaultFont;
        let volume = interpreter.fileSystem.get("common:");
        if (volume) {
            volume.mkdirSync("/LibCore");
            volume.mkdirSync("/LibCore/v30");
            volume.writeFileSync("/LibCore/v30/bslCore.brs", bslCore.default);
            volume.writeFileSync("/LibCore/v30/bslDefender.brs", bslDefender.default);
            volume.mkdirSync("/Fonts");
            let fontRegular = download(`../fonts/${fontFamily}-Regular.ttf`, "arraybuffer");
            if (fontRegular) {
                volume.writeFileSync(`/Fonts/${fontFamily}-Regular.ttf`, fontRegular);
            }
            let fontBold = download(`../fonts/${fontFamily}-Bold.ttf`, "arraybuffer");
            if (fontBold) {
                volume.writeFileSync(`/Fonts/${fontFamily}-Bold.ttf`, fontBold);
            }
            let fontItalic = download(`../fonts/${fontFamily}-Italic.ttf`, "arraybuffer");
            if (fontBold) {
                volume.writeFileSync(`/Fonts/${fontFamily}-Italic.ttf`, fontItalic);
            }
            let fontBoldIt = download(`../fonts/${fontFamily}-BoldItalic.ttf`, "arraybuffer");
            if (fontBold) {
                volume.writeFileSync(`/Fonts/${fontFamily}-BoldItalic.ttf`, fontBoldIt);
            }
        }
        const source = new Map<string, string>();
        volume = interpreter.fileSystem.get("pkg:");
        if (volume) {
            for (let index = 0; index < event.data.paths.length; index++) {
                let filePath = event.data.paths[index];
                if (!volume.existsSync(path.dirname("/" + filePath.url))) {
                    try {
                        mkdirTreeSync(volume, path.dirname("/" + filePath.url));
                    } catch (err) {
                        console.error(
                            "Error creating directory " +
                                path.dirname("/" + filePath.url) +
                                " - " +
                                err.message
                        );
                    }
                }
                try {
                    if (filePath.type === "image") {
                        volume.writeFileSync("/" + filePath.url, event.data.images[filePath.id]);
                    } else if (filePath.type === "font") {
                        volume.writeFileSync("/" + filePath.url, event.data.fonts[filePath.id]);
<<<<<<< HEAD
                    } else if (filePath.type === "text") {
                        volume.writeFileSync("/" + filePath.url, event.data.texts[filePath.id]);
                    } else {
=======
                    } else if (filePath.type === "audio") {
                        // Save mock file to allow file exist checking,
                        // but audio data remains on rendering thread
                        // Converting to lower case because file system still case sensitive
                        volume.writeFileSync(
                            "/" + filePath.url.toLowerCase(),
                            filePath.id.toString()
                        );
                    } else if (filePath.type === "text") {
                        volume.writeFileSync("/" + filePath.url, event.data.texts[filePath.id]);
                    } else if (filePath.type === "source") {
>>>>>>> c9e54bde
                        source.set(filePath.url, event.data.brs[filePath.id]);
                        volume.writeFileSync("/" + filePath.url, event.data.brs[filePath.id]);
                    }
                } catch (err) {
                    console.error("Error writing file " + filePath.url + " - " + err.message);
                }
            }
        }
        // Run Channel
        run(source, interpreter);
        postMessage("end");
    } else {
        // Setup Control Shared Array
<<<<<<< HEAD
        control.set("keys", new Int32Array(event.data));
=======
        shared.set("buffer", new Int32Array(event.data));
>>>>>>> c9e54bde
    }
};

/**
 * A synchronous version of the lexer-parser flow.
 *
 * @param filename the paths to BrightScript files to lex and parse synchronously
 * @param options configuration for the execution, including the streams to use for `stdout` and
 *                `stderr` and the base directory for path resolution
 *
 * @returns the AST produced from lexing and parsing the provided files
 */
export function lexParseSync(interpreter: Interpreter, filenames: string[]) {
    const executionOptions = Object.assign(defaultExecutionOptions, interpreter.options);

    let manifest = PP.getManifestSync(executionOptions.root);
    let volume = interpreter.fileSystem.get("pkg:") as MemoryFileSystem;

    return filenames
        .map(filename => {
            let contents = volume.readFileSync(filename, "utf8");
            let scanResults = Lexer.scan(contents, filename);
            let preprocessor = new PP.Preprocessor();
            let preprocessorResults = preprocessor.preprocess(scanResults.tokens, manifest);
            return Parser.parse(preprocessorResults.processedTokens).statements;
        })
        .reduce((allStatements, statements) => [...allStatements, ...statements], []);
}

/**
 * Runs an arbitrary string of BrightScript code.
 * @param source array of BrightScript code to lex, parse, and interpret.
 * @param interpreter an interpreter to use when executing `contents`. Required
 *                    for `repl` to have persistent state between user inputs.
 * @returns an array of statement execution results, indicating why each
 *          statement exited and what its return value was, or `undefined` if
 *          `interpreter` threw an Error.
 */
function run(source: Map<string, string>, interpreter: Interpreter) {
    const lexer = new Lexer();
    const parser = new Parser();
    const allStatements = new Array<_parser.Stmt.Statement>();
    const lib = new Map<string, boolean>();
    lib.set("v30/bslDefender.brs", false);
    lib.set("v30/bslCore.brs", false);
    lib.set("Roku_Ads.brs", false);
    lexer.onError(logError);
    parser.onError(logError);
    source.forEach(function(code, path) {
        const scanResults = lexer.scan(code, path);
        if (scanResults.errors.length > 0) {
            return;
        }
        const parseResults = parser.parse(scanResults.tokens);
        if (parseResults.errors.length > 0) {
            return;
        }
        if (parseResults.statements.length === 0) {
            return;
        }
        if (parseResults.libraries.get("v30/bslDefender.brs") === true) {
            lib.set("v30/bslDefender.brs", true);
            lib.set("v30/bslCore.brs", true);
        }
        if (parseResults.libraries.get("v30/bslCore.brs") === true) {
            lib.set("v30/bslCore.brs", true);
        }
        if (parseResults.libraries.get("Roku_Ads.brs") === true) {
            lib.set("Roku_Ads.brs", true);
        }
        allStatements.push(...parseResults.statements);
    });
    if (lib.get("v30/bslDefender.brs") === true) {
        const libScan = lexer.scan(bslDefender.default, "v30/bslDefender.brs");
        const libParse = parser.parse(libScan.tokens);
        allStatements.push(...libParse.statements);
    }
    if (lib.get("v30/bslCore.brs") === true) {
        const libScan = lexer.scan(bslCore.default, "v30/bslCore.brs");
        const libParse = parser.parse(libScan.tokens);
        allStatements.push(...libParse.statements);
    }
    if (lib.get("Roku_Ads.brs") === true) {
        const libScan = lexer.scan(Roku_Ads.default, "Roku_Ads.brs");
        const libParse = parser.parse(libScan.tokens);
        allStatements.push(...libParse.statements);
    }
    try {
        let aa = new Array<AAMember>();
        aa.push({
            name: new BrsString("lastExitOrTerminationReason"),
            value: new BrsString("EXIT_UNKNOWN"),
        });
        aa.push({ name: new BrsString("source"), value: new BrsString("auto-run-dev") });
        return interpreter.exec(allStatements, new RoAssociativeArray(aa));
    } catch (e) {
        console.error(e.message);
        return;
    }
}

/**
 * Logs a detected BRS error to console.
 * @param err the error to log to `console`
 */
function logError(err: BrsError.BrsError) {
    console.error(err.format());
}

/** Parse CSV string into a Map with first column as the key and the value contains the other columns into an array
 * @param csv the string containing the comma-separated values
 */
function parseCSV(csv: string): Map<string, string[]> {
    let result = new Map<string, string[]>();
    let lines = csv.match(/[^\r\n]+/g);
    if (lines) {
        lines.forEach(line => {
            let fields = line.split(",");
            result.set(fields[0], [fields[1], fields[2], fields[3], fields[4]]);
        });
    }
    return result;
}

/**
 * Splits the provided path into folders and recreates directory tree from the root.
 * @param directory the path to be created
 */
function mkdirTreeSync(fs: MemoryFileSystem, directory: string) {
    var pathArray = directory.replace(/\/$/, "").split("/");
    for (var i = 1; i <= pathArray.length; i++) {
        var segment = pathArray.slice(0, i).join("/");
        if (fs.normalize(segment) !== "" && !fs.existsSync(segment)) {
            fs.mkdirSync(segment);
        }
    }
}

/**
 * Dowload helper funcion
 * @param url url of the file to be downloaded
 * @param type return type (eg. arraybuffer)
 */
function download(url: string, type: XMLHttpRequestResponseType) {
    try {
        var xhr = new XMLHttpRequest();
        xhr.open("GET", url, false); // Note: synchronous
        xhr.responseType = type;
        xhr.send();
        if (xhr.status !== 200) {
            console.error(xhr.statusText, url);
            return undefined;
        }
        return xhr.response;
    } catch (e) {
        console.error(e.message, url);
    }
}<|MERGE_RESOLUTION|>--- conflicted
+++ resolved
@@ -25,11 +25,7 @@
 import * as path from "path";
 import MemoryFileSystem from "memory-fs";
 
-<<<<<<< HEAD
-export const control = new Map<string, Int32Array>();
-=======
 export const shared = new Map<string, Int32Array>();
->>>>>>> c9e54bde
 
 onmessage = function(event) {
     if (event.data.device) {
@@ -51,10 +47,7 @@
         interpreter.deviceInfo.set("displayMode", event.data.device.displayMode);
         interpreter.deviceInfo.set("models", parseCSV(models.default));
         interpreter.deviceInfo.set("defaultFont", event.data.device.defaultFont);
-<<<<<<< HEAD
-=======
         interpreter.deviceInfo.set("maxSimulStreams", event.data.maxSimulStreams);
->>>>>>> c9e54bde
         // File System
         let fontFamily = event.data.device.defaultFont;
         let volume = interpreter.fileSystem.get("common:");
@@ -103,11 +96,6 @@
                         volume.writeFileSync("/" + filePath.url, event.data.images[filePath.id]);
                     } else if (filePath.type === "font") {
                         volume.writeFileSync("/" + filePath.url, event.data.fonts[filePath.id]);
-<<<<<<< HEAD
-                    } else if (filePath.type === "text") {
-                        volume.writeFileSync("/" + filePath.url, event.data.texts[filePath.id]);
-                    } else {
-=======
                     } else if (filePath.type === "audio") {
                         // Save mock file to allow file exist checking,
                         // but audio data remains on rendering thread
@@ -119,7 +107,6 @@
                     } else if (filePath.type === "text") {
                         volume.writeFileSync("/" + filePath.url, event.data.texts[filePath.id]);
                     } else if (filePath.type === "source") {
->>>>>>> c9e54bde
                         source.set(filePath.url, event.data.brs[filePath.id]);
                         volume.writeFileSync("/" + filePath.url, event.data.brs[filePath.id]);
                     }
@@ -133,11 +120,7 @@
         postMessage("end");
     } else {
         // Setup Control Shared Array
-<<<<<<< HEAD
-        control.set("keys", new Int32Array(event.data));
-=======
         shared.set("buffer", new Int32Array(event.data));
->>>>>>> c9e54bde
     }
 };
 
