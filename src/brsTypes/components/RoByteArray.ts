--- conflicted
+++ resolved
@@ -129,13 +129,9 @@
                 const url = new URL(filepath.value);
                 const volume = interpreter.fileSystem.get(url.protocol);
                 if (volume) {
-                    volume.writeFileSync(url.pathname, new Buffer(this.elements));
+                    volume.writeFileSync(url.pathname, Buffer.from(this.elements));
                     return BrsBoolean.True;
                 }
-<<<<<<< HEAD
-=======
-                volume.writeFileSync(url.pathname, Buffer.from(this.elements));
->>>>>>> 73197ed1
             } catch (err) {
                 return BrsBoolean.False;
             }
