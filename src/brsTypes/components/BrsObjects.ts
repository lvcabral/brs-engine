import { BrsComponent } from "./BrsComponent";
import { RoAssociativeArray } from "./RoAssociativeArray";
import { RoArray } from "./RoArray";
import { RoDateTime } from "./RoDateTime";
import { Timespan } from "./RoTimespan";
import { RoList } from "./RoList";
import { RoSGNode, createNodeByType } from "./RoSGNode";
import { RoRegex } from "./RoRegex";
import { BrsString, BrsBoolean } from "../BrsType";
import { RoMessagePort } from "./RoMessagePort";
import { RoFontRegistry } from "./RoFontRegistry";
import { RoFont } from "./RoFont";
import { RoCompositor } from "./RoCompositor";
import { RoString } from "./RoString";
<<<<<<< HEAD
import { RoBitmap } from "./RoBitmap";
import { RoRegion } from "./RoRegion";
import { RoScreen } from "./RoScreen";
import { RoAudioPlayer } from "./RoAudioPlayer";
import { Int32 } from "../Int32";
import { RoXMLElement } from "./RoXMLElement";
import { RoAudioResource } from "./RoAudioResource";
import { RoRegistry } from "./RoRegistry";
import { RoRegistrySection } from "./RoRegistrySection";
import { RoDeviceInfo } from "./RoDeviceInfo";
import { RoFileSystem } from "./RoFileSystem";
import { Interpreter } from "../../interpreter";

/** Map containing a list of brightscript components that can be created. */
export const BrsObjects = new Map<string, Function>([
    ["roassociativearray", (interpreter: Interpreter) => new RoAssociativeArray([])],
    ["roarray", (interpreter: Interpreter) => new RoArray([])],
    ["rodatetime", (interpreter: Interpreter) => new RoDateTime()],
    ["rolist", (interpreter: Interpreter) => new RoList()],
    ["rotimespan", (interpreter: Interpreter) => new Timespan()],
    ["rosgnode", (interpreter: Interpreter, nodeType: BrsString) => createNodeByType(nodeType)],
    [
        "roregex",
        (interpreter: Interpreter, expression: BrsString, flags: BrsString) =>
            new RoRegex(expression, flags),
    ],
    ["rostring", (interpreter: Interpreter, literal: BrsString) => new RoString(literal)],
    [
        "robitmap",
        (interpreter: Interpreter, param: BrsComponent) => new RoBitmap(interpreter, param),
    ],
    ["romessageport", (interpreter: Interpreter) => new RoMessagePort()],
    ["rofilesystem", (interpreter: Interpreter) => new RoFileSystem()],
    ["rofontregistry", (interpreter: Interpreter) => new RoFontRegistry()],
    ["roregistry", (interpreter: Interpreter) => new RoRegistry()],
    [
        "roregistrysection",
        (interpreter: Interpreter, section: BrsString) =>
            new RoRegistrySection(interpreter, section),
    ],
    ["rodeviceinfo", (interpreter: Interpreter) => new RoDeviceInfo()],
    ["roaudioplayer", (interpreter: Interpreter) => new RoAudioPlayer()],
    ["roaudioresource", (interpreter: Interpreter, name: BrsString) => new RoAudioResource(name)],
    ["rocompositor", (interpreter: Interpreter) => new RoCompositor()],
    [
        "rofont",
        (
            interpreter: Interpreter,
            family: BrsString,
            size: Int32,
            bold: BrsBoolean,
            italic: BrsBoolean
        ) => new RoFont(family, size, bold, italic),
    ],
    [
        "roregion",
        (
            interpreter: Interpreter,
            bitmap: RoBitmap,
            x: Int32,
            y: Int32,
            width: Int32,
            height: Int32
        ) => new RoRegion(bitmap, x, y, width, height),
    ],
    [
        "roscreen",
        (interpreter: Interpreter, dblbuffer?: BrsBoolean, width?: Int32, height?: Int32) =>
            new RoScreen(dblbuffer, width, height),
    ],
    ["roxmlelement", (interpreter: Interpreter) => new RoXMLElement()],
=======
import { RoByteArray } from "./RoByteArray";

/** Map containing a list of brightscript components that can be created. */
export const BrsObjects = new Map<string, Function>([
    ["roassociativearray", () => new RoAssociativeArray([])],
    ["roarray", () => new RoArray([])],
    ["robytearray", () => new RoByteArray()],
    ["rotimespan", () => new Timespan()],
    ["rosgnode", (nodeType: BrsString) => createNodeByType(nodeType)],
    ["roregex", (expression: BrsString, flags: BrsString) => new RoRegex(expression, flags)],
    ["rostring", (literal: BrsString) => new RoString(literal)],
>>>>>>> 20593eaf
]);<|MERGE_RESOLUTION|>--- conflicted
+++ resolved
@@ -1,6 +1,7 @@
 import { BrsComponent } from "./BrsComponent";
 import { RoAssociativeArray } from "./RoAssociativeArray";
 import { RoArray } from "./RoArray";
+import { RoByteArray } from "./RoByteArray";
 import { RoDateTime } from "./RoDateTime";
 import { Timespan } from "./RoTimespan";
 import { RoList } from "./RoList";
@@ -12,7 +13,6 @@
 import { RoFont } from "./RoFont";
 import { RoCompositor } from "./RoCompositor";
 import { RoString } from "./RoString";
-<<<<<<< HEAD
 import { RoBitmap } from "./RoBitmap";
 import { RoRegion } from "./RoRegion";
 import { RoScreen } from "./RoScreen";
@@ -30,6 +30,7 @@
 export const BrsObjects = new Map<string, Function>([
     ["roassociativearray", (interpreter: Interpreter) => new RoAssociativeArray([])],
     ["roarray", (interpreter: Interpreter) => new RoArray([])],
+    ["robytearray", (interpreter: Interpreter) => new RoByteArray()],
     ["rodatetime", (interpreter: Interpreter) => new RoDateTime()],
     ["rolist", (interpreter: Interpreter) => new RoList()],
     ["rotimespan", (interpreter: Interpreter) => new Timespan()],
@@ -84,17 +85,4 @@
             new RoScreen(dblbuffer, width, height),
     ],
     ["roxmlelement", (interpreter: Interpreter) => new RoXMLElement()],
-=======
-import { RoByteArray } from "./RoByteArray";
-
-/** Map containing a list of brightscript components that can be created. */
-export const BrsObjects = new Map<string, Function>([
-    ["roassociativearray", () => new RoAssociativeArray([])],
-    ["roarray", () => new RoArray([])],
-    ["robytearray", () => new RoByteArray()],
-    ["rotimespan", () => new Timespan()],
-    ["rosgnode", (nodeType: BrsString) => createNodeByType(nodeType)],
-    ["roregex", (expression: BrsString, flags: BrsString) => new RoRegex(expression, flags)],
-    ["rostring", (literal: BrsString) => new RoString(literal)],
->>>>>>> 20593eaf
 ]);