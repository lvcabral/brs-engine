--- conflicted
+++ resolved
@@ -12,7 +12,6 @@
 import { RoFont } from "./RoFont";
 import { RoCompositor } from "./RoCompositor";
 import { RoString } from "./RoString";
-<<<<<<< HEAD
 import { RoBitmap } from "./RoBitmap";
 import { RoRegion } from "./RoRegion";
 import { RoScreen } from "./RoScreen";
@@ -24,50 +23,14 @@
 import { RoRegistrySection } from "./RoRegistrySection";
 import { RoDeviceInfo } from "./RoDeviceInfo";
 import { RoFileSystem } from "./RoFileSystem";
-
-/** Map containing a list of brightscript components that can be created. */
-export const BrsObjects = new Map<string, Function>([
-    ["roassociativearray", () => new RoAssociativeArray([])],
-    ["roarray", () => new RoArray([])],
-    ["rodatetime", () => new RoDateTime()],
-    ["rolist", () => new RoList()],
-    ["rotimespan", () => new Timespan()],
-    ["rosgnode", (nodeType: BrsString) => createNodeByType(nodeType)],
-    ["roregex", (expression: BrsString, flags: BrsString) => new RoRegex(expression, flags)],
-    ["rostring", (literal: BrsString) => new RoString(literal)],
-    ["robitmap", (param: BrsComponent) => new RoBitmap(param)],
-    ["romessageport", () => new RoMessagePort()],
-    ["rofilesystem", () => new RoFileSystem()],
-    ["rofontregistry", () => new RoFontRegistry()],
-    ["roregistry", () => new RoRegistry()],
-    ["roregistrysection", (section: BrsString) => new RoRegistrySection(section)],
-    ["rodeviceinfo", () => new RoDeviceInfo()],
-    ["roaudioplayer", () => new RoAudioPlayer()],
-    ["roaudioresource", (name: BrsString) => new RoAudioResource(name)],
-    ["rocompositor", () => new RoCompositor()],
-    [
-        "rofont",
-        (family: BrsString, size: Int32, bold: BrsBoolean, italic: BrsBoolean) =>
-            new RoFont(family, size, bold, italic),
-    ],
-    [
-        "roregion",
-        (bitmap: RoBitmap, x: Int32, y: Int32, width: Int32, height: Int32) =>
-            new RoRegion(bitmap, x, y, width, height),
-    ],
-    [
-        "roscreen",
-        (dblbuffer?: BrsBoolean, width?: Int32, height?: Int32) =>
-            new RoScreen(dblbuffer, width, height),
-    ],
-    ["roxmlelement", () => new RoXMLElement()],
-=======
 import { Interpreter } from "../../interpreter";
 
 /** Map containing a list of brightscript components that can be created. */
 export const BrsObjects = new Map<string, Function>([
     ["roassociativearray", (interpreter: Interpreter) => new RoAssociativeArray([])],
     ["roarray", (interpreter: Interpreter) => new RoArray([])],
+    ["rodatetime", (interpreter: Interpreter) => new RoDateTime()],
+    ["rolist", (interpreter: Interpreter) => new RoList()],
     ["rotimespan", (interpreter: Interpreter) => new Timespan()],
     ["rosgnode", (interpreter: Interpreter, nodeType: BrsString) => createNodeByType(nodeType)],
     [
@@ -76,5 +39,47 @@
             new RoRegex(expression, flags),
     ],
     ["rostring", (interpreter: Interpreter, literal: BrsString) => new RoString(literal)],
->>>>>>> bbfeeb8a
+    [
+        "robitmap",
+        (interpreter: Interpreter, param: BrsComponent) => new RoBitmap(interpreter, param),
+    ],
+    ["romessageport", (interpreter: Interpreter) => new RoMessagePort()],
+    ["rofilesystem", (interpreter: Interpreter) => new RoFileSystem()],
+    ["rofontregistry", (interpreter: Interpreter) => new RoFontRegistry()],
+    ["roregistry", (interpreter: Interpreter) => new RoRegistry()],
+    [
+        "roregistrysection",
+        (interpreter: Interpreter, section: BrsString) => new RoRegistrySection(section),
+    ],
+    ["rodeviceinfo", (interpreter: Interpreter) => new RoDeviceInfo()],
+    ["roaudioplayer", (interpreter: Interpreter) => new RoAudioPlayer()],
+    ["roaudioresource", (interpreter: Interpreter, name: BrsString) => new RoAudioResource(name)],
+    ["rocompositor", (interpreter: Interpreter) => new RoCompositor()],
+    [
+        "rofont",
+        (
+            interpreter: Interpreter,
+            family: BrsString,
+            size: Int32,
+            bold: BrsBoolean,
+            italic: BrsBoolean
+        ) => new RoFont(family, size, bold, italic),
+    ],
+    [
+        "roregion",
+        (
+            interpreter: Interpreter,
+            bitmap: RoBitmap,
+            x: Int32,
+            y: Int32,
+            width: Int32,
+            height: Int32
+        ) => new RoRegion(bitmap, x, y, width, height),
+    ],
+    [
+        "roscreen",
+        (interpreter: Interpreter, dblbuffer?: BrsBoolean, width?: Int32, height?: Int32) =>
+            new RoScreen(dblbuffer, width, height),
+    ],
+    ["roxmlelement", (interpreter: Interpreter) => new RoXMLElement()],
 ]);