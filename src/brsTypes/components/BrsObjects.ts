import { BrsComponent } from "./BrsComponent";
import { RoAppManager } from "./RoAppManager";
import { RoAssociativeArray } from "./RoAssociativeArray";
import { RoArray } from "./RoArray";
import { RoByteArray } from "./RoByteArray";
import { RoChannelStore } from "./RoChannelStore";
import { RoDateTime } from "./RoDateTime";
import { RoTimespan } from "./RoTimespan";
import { RoList } from "./RoList";
import { RoRegex } from "./RoRegex";
import { BrsString, BrsBoolean } from "../BrsType";
import { RoMessagePort } from "./RoMessagePort";
import { RoFontRegistry } from "./RoFontRegistry";
import { RoCompositor } from "./RoCompositor";
import { RoPath } from "./RoPath";
import { RoBitmap, createBitmap } from "./RoBitmap";
import { RoRegion } from "./RoRegion";
import { RoScreen } from "./RoScreen";
import { RoAudioPlayer } from "./RoAudioPlayer";
import { RoXMLElement } from "./RoXMLElement";
import { RoURLTransfer } from "./RoURLTransfer";
import { createAudioResource } from "./RoAudioResource";
import { RoLocalization } from "./RoLocalization";
import { RoRegistry } from "./RoRegistry";
import { RoRegistrySection } from "./RoRegistrySection";
import { RoDeviceInfo } from "./RoDeviceInfo";
import { RoFileSystem } from "./RoFileSystem";
import { Interpreter } from "../../interpreter";
import { RoString } from "./RoString";
<<<<<<< HEAD
import { RoByteArray } from "./RoByteArray";

/** Map containing a list of brightscript components that can be created. */
export const BrsObjects = new Map<string, Function>([
    ["roassociativearray", () => new RoAssociativeArray([])],
    ["roarray", () => new RoArray([])],
    ["robytearray", () => new RoByteArray()],
    ["rodatetime", () => new RoDateTime()],
    ["rotimespan", () => new Timespan()],
    ["rosgnode", (nodeType: BrsString) => createNodeByType(nodeType)],
    ["roregex", (expression: BrsString, flags: BrsString) => new RoRegex(expression, flags)],
    ["rostring", (literal: BrsString) => new RoString(literal)],
=======
import { roBoolean } from "./RoBoolean";
import { roDouble } from "./RoDouble";
import { roFloat } from "./RoFloat";
import { roInt } from "./RoInt";
import { Double } from "../Double";
import { Float } from "../Float";
import { Int32 } from "../Int32";

/** Map containing a list of brightscript components that can be created. */
export const BrsObjects = new Map<string, Function>([
    ["roappmanager", (interpreter: Interpreter) => new RoAppManager()],
    ["roassociativearray", (interpreter: Interpreter) => new RoAssociativeArray([])],
    ["roarray", (interpreter: Interpreter) => new RoArray([])],
    ["robytearray", (interpreter: Interpreter) => new RoByteArray()],
    ["rochannelstore", (interpreter: Interpreter) => new RoChannelStore()],
    ["rodatetime", (interpreter: Interpreter) => new RoDateTime()],
    ["rolist", (interpreter: Interpreter) => new RoList()],
    ["rotimespan", (interpreter: Interpreter) => new RoTimespan()],
    [
        "roregex",
        (interpreter: Interpreter, expression: BrsString, flags: BrsString) =>
            new RoRegex(expression, flags),
    ],
    ["rostring", (interpreter: Interpreter, literal: BrsString) => new RoString(literal)],
    ["roboolean", (interpreter: Interpreter, literal: BrsBoolean) => new roBoolean(literal)],
    ["rodouble", (interpreter: Interpreter, literal: Double) => new roDouble(literal)],
    ["rofloat", (interpreter: Interpreter, literal: Float) => new roFloat(literal)],
    ["roint", (interpreter: Interpreter, literal: Int32) => new roInt(literal)],
    ["ropath", (interpreter: Interpreter, path: BrsString) => new RoPath(path)],
    [
        "robitmap",
        (interpreter: Interpreter, param: BrsComponent) => createBitmap(interpreter, param),
    ],
    ["romessageport", (interpreter: Interpreter) => new RoMessagePort()],
    ["rofilesystem", (interpreter: Interpreter) => new RoFileSystem()],
    ["rolocalization", (interpreter: Interpreter) => new RoLocalization(interpreter)],
    ["rofontregistry", (interpreter: Interpreter) => new RoFontRegistry(interpreter)],
    ["roregistry", (interpreter: Interpreter) => new RoRegistry()],
    [
        "roregistrysection",
        (interpreter: Interpreter, section: BrsString) =>
            new RoRegistrySection(interpreter, section),
    ],
    ["rodeviceinfo", (interpreter: Interpreter) => new RoDeviceInfo()],
    ["roaudioplayer", (interpreter: Interpreter) => new RoAudioPlayer()],
    [
        "roaudioresource",
        (interpreter: Interpreter, name: BrsString) => createAudioResource(interpreter, name),
    ],
    ["rocompositor", (interpreter: Interpreter) => new RoCompositor()],
    [
        "roregion",
        (
            interpreter: Interpreter,
            bitmap: RoBitmap,
            x: Int32,
            y: Int32,
            width: Int32,
            height: Int32
        ) => new RoRegion(bitmap, x, y, width, height),
    ],
    [
        "roscreen",
        (interpreter: Interpreter, dblbuffer?: BrsBoolean, width?: Int32, height?: Int32) =>
            new RoScreen(interpreter, dblbuffer, width, height),
    ],
    ["roxmlelement", (interpreter: Interpreter) => new RoXMLElement()],
    ["rourltransfer", (interpreter: Interpreter) => new RoURLTransfer(interpreter)],
>>>>>>> 452c2840
]);<|MERGE_RESOLUTION|>--- conflicted
+++ resolved
@@ -27,20 +27,6 @@
 import { RoFileSystem } from "./RoFileSystem";
 import { Interpreter } from "../../interpreter";
 import { RoString } from "./RoString";
-<<<<<<< HEAD
-import { RoByteArray } from "./RoByteArray";
-
-/** Map containing a list of brightscript components that can be created. */
-export const BrsObjects = new Map<string, Function>([
-    ["roassociativearray", () => new RoAssociativeArray([])],
-    ["roarray", () => new RoArray([])],
-    ["robytearray", () => new RoByteArray()],
-    ["rodatetime", () => new RoDateTime()],
-    ["rotimespan", () => new Timespan()],
-    ["rosgnode", (nodeType: BrsString) => createNodeByType(nodeType)],
-    ["roregex", (expression: BrsString, flags: BrsString) => new RoRegex(expression, flags)],
-    ["rostring", (literal: BrsString) => new RoString(literal)],
-=======
 import { roBoolean } from "./RoBoolean";
 import { roDouble } from "./RoDouble";
 import { roFloat } from "./RoFloat";
@@ -109,5 +95,4 @@
     ],
     ["roxmlelement", (interpreter: Interpreter) => new RoXMLElement()],
     ["rourltransfer", (interpreter: Interpreter) => new RoURLTransfer(interpreter)],
->>>>>>> 452c2840
 ]);