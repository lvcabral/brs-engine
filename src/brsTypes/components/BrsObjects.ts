import { BrsComponent } from "./BrsComponent";
import { RoAssociativeArray } from "./RoAssociativeArray";
import { RoArray } from "./RoArray";
<<<<<<< HEAD
import { RoDateTime } from "./RoDateTime";
import { Timespan } from "./RoTimespan";
=======
import { RoList } from "./RoList";
import { Timespan } from "./Timespan";
>>>>>>> efec74a1
import { RoSGNode, createNodeByType } from "./RoSGNode";
import { RoRegex } from "./RoRegex";
import { BrsString, BrsBoolean } from "../BrsType";
import { RoMessagePort } from "./RoMessagePort";
import { RoFontRegistry } from "./RoFontRegistry";
import { RoFont } from "./RoFont";
import { RoCompositor } from "./RoCompositor";
import { RoString } from "./RoString";
<<<<<<< HEAD
import { RoBitmap } from "./RoBitmap";
import { RoRegion } from "./RoRegion";
import { RoScreen } from "./RoScreen";
import { Int32 } from "../Int32";
=======
import { RoXMLElement } from "./RoXMLElement";
>>>>>>> efec74a1

/** Map containing a list of brightscript components that can be created. */
export const BrsObjects = new Map<string, Function>([
    ["roassociativearray", () => new RoAssociativeArray([])],
    ["roarray", () => new RoArray([])],
<<<<<<< HEAD
    ["rodatetime", () => new RoDateTime()],
=======
    ["rolist", () => new RoList()],
>>>>>>> efec74a1
    ["rotimespan", () => new Timespan()],
    ["rosgnode", (nodeType: BrsString) => createNodeByType(nodeType)],
    ["roregex", (expression: BrsString, flags: BrsString) => new RoRegex(expression, flags)],
    ["rostring", (literal: BrsString) => new RoString(literal)],
<<<<<<< HEAD
    ["robitmap", (param: BrsComponent) => new RoBitmap(param)],
    ["romessageport", () => new RoMessagePort()],
    ["rofontregistry", () => new RoFontRegistry()],
    ["rocompositor", () => new RoCompositor()],
    [
        "rofont",
        (family: BrsString, size: Int32, bold: BrsBoolean, italic: BrsBoolean) =>
            new RoFont(family, size, bold, italic),
    ],
    [
        "roregion",
        (bitmap: RoBitmap, x: Int32, y: Int32, width: Int32, height: Int32) =>
            new RoRegion(bitmap, x, y, width, height),
    ],
    [
        "roscreen",
        (dblbuffer?: BrsBoolean, width?: Int32, height?: Int32) =>
            new RoScreen(dblbuffer, width, height),
    ],
=======
    ["roxmlelement", () => new RoXMLElement()],
>>>>>>> efec74a1
]);<|MERGE_RESOLUTION|>--- conflicted
+++ resolved
@@ -1,13 +1,9 @@
 import { BrsComponent } from "./BrsComponent";
 import { RoAssociativeArray } from "./RoAssociativeArray";
 import { RoArray } from "./RoArray";
-<<<<<<< HEAD
 import { RoDateTime } from "./RoDateTime";
 import { Timespan } from "./RoTimespan";
-=======
 import { RoList } from "./RoList";
-import { Timespan } from "./Timespan";
->>>>>>> efec74a1
 import { RoSGNode, createNodeByType } from "./RoSGNode";
 import { RoRegex } from "./RoRegex";
 import { BrsString, BrsBoolean } from "../BrsType";
@@ -16,29 +12,22 @@
 import { RoFont } from "./RoFont";
 import { RoCompositor } from "./RoCompositor";
 import { RoString } from "./RoString";
-<<<<<<< HEAD
 import { RoBitmap } from "./RoBitmap";
 import { RoRegion } from "./RoRegion";
 import { RoScreen } from "./RoScreen";
 import { Int32 } from "../Int32";
-=======
 import { RoXMLElement } from "./RoXMLElement";
->>>>>>> efec74a1
 
 /** Map containing a list of brightscript components that can be created. */
 export const BrsObjects = new Map<string, Function>([
     ["roassociativearray", () => new RoAssociativeArray([])],
     ["roarray", () => new RoArray([])],
-<<<<<<< HEAD
     ["rodatetime", () => new RoDateTime()],
-=======
     ["rolist", () => new RoList()],
->>>>>>> efec74a1
     ["rotimespan", () => new Timespan()],
     ["rosgnode", (nodeType: BrsString) => createNodeByType(nodeType)],
     ["roregex", (expression: BrsString, flags: BrsString) => new RoRegex(expression, flags)],
     ["rostring", (literal: BrsString) => new RoString(literal)],
-<<<<<<< HEAD
     ["robitmap", (param: BrsComponent) => new RoBitmap(param)],
     ["romessageport", () => new RoMessagePort()],
     ["rofontregistry", () => new RoFontRegistry()],
@@ -58,7 +47,5 @@
         (dblbuffer?: BrsBoolean, width?: Int32, height?: Int32) =>
             new RoScreen(dblbuffer, width, height),
     ],
-=======
     ["roxmlelement", () => new RoXMLElement()],
->>>>>>> efec74a1
 ]);