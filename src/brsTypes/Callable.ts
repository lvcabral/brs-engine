import { Interpreter } from "../interpreter";
import * as Brs from ".";
import * as Expr from "../parser/Expression";
import { Scope } from "../interpreter/Environment";
import { Location } from "../lexer";
import { Int32 } from "./Int32";
import { Float } from "./Float";

/** An argument to a BrightScript `function` or `sub`. */
export interface Argument {
    /** Where the argument exists in the parsed source file(s). */
    readonly location: Location;

    /** The argument's name. */
    readonly name: {
        text: string;
        location: Location;
    };

    /** The type of the argument expected by the BrightScript runtime. */
    readonly type: {
        kind: Brs.ValueKind;
        location: Location;
    };

    /** The default value to use for the argument if none is provided. */
    readonly defaultValue?: Expr.Expression;
}

/**
 * A variant of the `Argument` interface intended for use only when creating standard library
 * functions.
 */
export class StdlibArgument implements Argument {
    readonly location: Argument["location"];
    readonly name: Argument["name"];
    readonly type: Argument["type"];
    readonly defaultValue: Argument["defaultValue"];

    /**
     * Creates an `Argument` without requiring locations to be specified.
     * @param name the name of the argument, used for presentation to users
     * @param type the type of value accepted at runtime
     * @param defaultValue the optional default value to use for this argument if one isn't
     *                     provided at runtime
     */
    constructor(name: string, type: Brs.ValueKind, defaultValue?: Brs.BrsType) {
        this.location = StdlibArgument.InternalLocation;
        this.name = { text: name, location: StdlibArgument.InternalLocation };
        this.type = { kind: type, location: StdlibArgument.InternalLocation };
        if (defaultValue) {
            this.defaultValue = new Expr.Literal(defaultValue, StdlibArgument.InternalLocation);
        }
    }

    /** A fake location exists only within the BRS runtime. */
    static InternalLocation = {
        file: "(stdlib)",
        start: { line: -1, column: -1 },
        end: { line: -1, column: -1 },
    };
}

/** A BrightScript `function` or `sub`'s signature. */
export interface Signature {
    /** The set of arguments a function accepts. */
    readonly args: ReadonlyArray<Argument>;
    /** The type of BrightScript value the function will return. `sub`s must use `ValueKind.Void`. */
    readonly returns: Brs.ValueKind;
}

/** A BrightScript function signature paired with its implementation. */
export type SignatureAndImplementation = {
    /** A BrightScript function's signature. */
    signature: Signature;
    /** The implementation corresponding to `signature`. */
    impl: CallableImplementation;
};

type SignatureMismatch = AnonymousMismatch | ArgumentMismatch;

/** A mismatch between a BrightScript function's signature and its received arguments. */
export interface AnonymousMismatch {
    /** The type of mismatch that was received. */
    reason: MismatchReason.TooFewArguments | MismatchReason.TooManyArguments;
    /** The number of arguments that was expected. */
    expected: string;
    /** The number of arguments that was actually received. */
    received: string;
}

/** A mismatch between a function argument's expected type and its runtime type. */
export interface ArgumentMismatch {
    /** The type of mismatch that was received. */
    reason: MismatchReason.ArgumentTypeMismatch;
    /** The BrightScript type that was expected for argument `argName`. */
    expected: string;
    /** The BrightScript type that was actually received. */
    received: string;
    /** The name of the argument that had a type mismatch. */
    argName: string;
}

/** The set of possible reasons why a signature and runtime arguments don't match. */
export enum MismatchReason {
    /** Not enough arguments were provided to satisfy a signature. */
    TooFewArguments,
    /** Too many arguments were provided to satisfy a signature. */
    TooManyArguments,
    /** An argument's type didn't match the signature's type. */
    ArgumentTypeMismatch,
}

/** A BrightScript function's signature, paired with a set of detected signature mismatches. */
export type SignatureAndMismatches = {
    /** A BrightScript function's signature. */
    signature: Signature;
    /** The set of mismatches between `signature` and the detected mismatches. */
    mismatches: SignatureMismatch[];
};

/*
 * Note that TypeScript's `--strictFunctionTypes` compiler argument prevents the `args` parameter
 * from being typed as `...args: Brs.BrsType[]` here. See
 * https://www.stephanboyer.com/post/132/what-are-covariance-and-contravariance for a wonderful
 * description of why.
 */
/** The function type required for all concrete Callables to provide. */
export type CallableImplementation = (interpreter: Interpreter, ...args: any[]) => Brs.BrsType;

/** A `function` or `sub` (either "native" or implemented in BrightScript) that can be called in a BrightScript file. */
export class Callable implements Brs.BrsValue {
    readonly kind = Brs.ValueKind.Callable;

    /** The name of this function within the BrightScript runtime. */
    readonly name: string | undefined;

    /** The signature of this callable within the BrightScript runtime. */
    readonly signatures: SignatureAndImplementation[];

    /**
     * Calls the function this `Callable` represents with the provided `arg`uments using the
     * provided `Interpreter` instance.
     *
     * @param interpreter the interpreter to execute this callable in.
     * @param args the arguments to pass to the callable routine.
     *
     * @returns the return value of the function, or `invalid` if nothing is explicitly returned.
     */
    call(interpreter: Interpreter, ...args: Brs.BrsType[]) {
        let satisfiedSignature = this.getFirstSatisfiedSignature(args);
        if (satisfiedSignature == null) {
            throw new Error(
                "BrightScript function called without first checking for satisfied signatures. " +
                    "Ensure `Callable#getAllSignatureMismatches` is called before `Callable#call`."
            );
        }

        let { signature, impl } = satisfiedSignature;

        let mutableArgs = args.slice();

        return interpreter.inSubEnv(subInterpreter => {
            // first, we need to evaluate all of the parameter default values
            // and define them in a new environment
            signature.args.forEach((param, index) => {
                if (param.defaultValue && mutableArgs[index] == null) {
                    mutableArgs[index] = subInterpreter.evaluate(param.defaultValue);
                }

                subInterpreter.environment.define(
                    Scope.Function,
                    param.name.text,
                    mutableArgs[index]
                );
            });

            // then return whatever the selected implementation would return
            return impl(subInterpreter, ...mutableArgs);
        });
    }

    /**
     * Creates a new BrightScript `function` or `sub`.
     * @param name the name this callable should have within the BrightScript runtime.
     * @param signatures the signatures and associated (JavaScript) implementations this callable should
     *                   have within the BrightScript runtime.
     */
    constructor(name: string | undefined, ...signatures: SignatureAndImplementation[]) {
        this.name = name;
        this.signatures = signatures;
    }

    lessThan(other: Brs.BrsType): Brs.BrsBoolean {
        return Brs.BrsBoolean.False;
    }

    greaterThan(other: Brs.BrsType): Brs.BrsBoolean {
        return Brs.BrsBoolean.False;
    }

    equalTo(other: Brs.BrsType): Brs.BrsBoolean {
        return Brs.BrsBoolean.from(this === other);
    }

    toString(parent?: Brs.BrsType): string {
        if (this.name) {
            return `[Function ${this.name}]`;
        } else {
            return "[anonymous function]";
        }
    }

    getName(): string {
        return this.name || "";
    }

    getFirstSatisfiedSignature(args: Brs.BrsType[]): SignatureAndImplementation | undefined {
        return this.signatures.filter(
            sigAndImpl => this.getSignatureMismatches(sigAndImpl.signature, args).length === 0
        )[0];
    }

    getAllSignatureMismatches(args: Brs.BrsType[]): SignatureAndMismatches[] {
        return this.signatures.map(sigAndImpl => ({
            signature: sigAndImpl.signature,
            mismatches: this.getSignatureMismatches(sigAndImpl.signature, args),
        }));
    }

    private getSignatureMismatches(sig: Signature, args: Brs.BrsType[]): SignatureMismatch[] {
        let reasons: SignatureMismatch[] = [];
        let requiredArgCount = sig.args.filter(arg => !arg.defaultValue).length;

        if (args.length < requiredArgCount) {
            reasons.push({
                reason: MismatchReason.TooFewArguments,
                expected: sig.args.length.toString(),
                received: args.length.toString(),
            });
        } else if (args.length > sig.args.length) {
            reasons.push({
                reason: MismatchReason.TooManyArguments,
                expected: sig.args.length.toString(),
                received: args.length.toString(),
            });
        }

        sig.args.slice(0, Math.min(sig.args.length, args.length)).forEach((_value, index) => {
            let expected = sig.args[index];
            let received = args[index];

            if (
                expected.type.kind === Brs.ValueKind.Dynamic ||
                expected.type.kind === Brs.ValueKind.Object
            ) {
                return;
            }

            if (
                expected.type.kind === Brs.ValueKind.Float &&
                received.kind === Brs.ValueKind.Int32
            ) {
                let old = args[index] as Int32;
                args[index] = new Float(old.getValue());
                return;
            }

            if (
                expected.type.kind === Brs.ValueKind.Int32 &&
                received.kind === Brs.ValueKind.Float
            ) {
                let old = args[index] as Float;
<<<<<<< HEAD
                args[index] = new Int32(Math.trunc(old.getValue()));
=======
                args[index] = new Int32(old.getValue());
>>>>>>> de01e754
                return;
            }

            if (expected.type.kind !== received.kind) {
                reasons.push({
                    reason: MismatchReason.ArgumentTypeMismatch,
                    expected: Brs.ValueKind.toString(expected.type.kind),
                    received: Brs.ValueKind.toString(received.kind),
                    argName: expected.name.text,
                });
            }
        });

        return reasons;
    }
}<|MERGE_RESOLUTION|>--- conflicted
+++ resolved
@@ -271,11 +271,7 @@
                 received.kind === Brs.ValueKind.Float
             ) {
                 let old = args[index] as Float;
-<<<<<<< HEAD
-                args[index] = new Int32(Math.trunc(old.getValue()));
-=======
                 args[index] = new Int32(old.getValue());
->>>>>>> de01e754
                 return;
             }
 
