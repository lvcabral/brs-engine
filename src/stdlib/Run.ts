import * as path from "path";

import * as brs from "../";
import {
    BrsType,
    ValueKind,
    Callable,
    BrsString,
    BrsInvalid,
    StdlibArgument,
    RoArray,
    isBrsString,
} from "../brsTypes";
import { Interpreter } from "../interpreter";
import { getVolumeByPath, getPath } from "./File";
import { BrsComponent } from "../brsTypes/components/BrsComponent";

/**
 * Runs a file (or set of files) with the provided arguments, returning either the value returned by those files'
 * `main` function or `invalid` if an error occurs.
 *
 * @param interpreter the interpreter hosting this call to `Run`
 * @param filenames a list of files to lex, parse, and run
 * @param args the arguments to pass into the found `main` function
 *
 * @returns the value returned by the executed file(s) if no errors are detected, otherwise `invalid`
 */
function runFiles(interpreter: Interpreter, filenames: BrsString[], args: BrsType[]) {
    let volumes = filenames.map(filename => getVolumeByPath(interpreter, filename.value));
    let pathsToFiles = filenames.map(filename =>
        path.join(interpreter.options.root, getPath(filename.value))
    );

    // if the file-to-run doesn't exist, RBI returns invalid
    if (!volumes.every(volume => volume != null)) {
        return BrsInvalid.Instance;
    }

    try {
<<<<<<< HEAD
        //let results = brs.executeSync(pathsToFiles, interpreter.options, args);
        //return results[0] || BrsInvalid.Instance;
        return BrsInvalid.Instance;
=======
        let ast = brs.lexParseSync(pathsToFiles, interpreter.options);
        // execute the new files in a brand-new interpreter, as no scope is shared with the `Run`-ed files in RBI
        let sandbox = new Interpreter(interpreter.options);
        return sandbox.exec(ast, ...args)[0] || BrsInvalid.Instance;
>>>>>>> 6f92e0d4
    } catch (err) {
        // swallow errors and just return invalid; RBI returns invalid for "file doesn't exist" errors,
        // syntax errors, etc.
        return BrsInvalid.Instance;
    }
}

export const Run = new Callable(
    "Run",
    ...Callable.variadic({
        signature: {
            args: [new StdlibArgument("filename", ValueKind.String)],
            returns: ValueKind.Dynamic,
        },
        impl: (interpreter: Interpreter, filename: BrsString, ...args: BrsType[]) => {
            return runFiles(interpreter, [filename], args);
        },
    }),
    ...Callable.variadic({
        signature: {
            args: [new StdlibArgument("filenamearray", ValueKind.Object)],
            returns: ValueKind.Dynamic,
        },
        impl: (interpreter: Interpreter, filenamearray: BrsComponent, ...args: BrsType[]) => {
            if (
                filenamearray instanceof RoArray &&
                filenamearray.getElements().every(isBrsString)
            ) {
                return runFiles(interpreter, filenamearray.getElements() as BrsString[], args);
            }

            // RBI seems to hard-reboot when passed a non-empty associative array, but returns invalid for empty
            // AA's. Let's return invalid to be safe.
            return BrsInvalid.Instance;
        },
    })
);<|MERGE_RESOLUTION|>--- conflicted
+++ resolved
@@ -36,22 +36,16 @@
         return BrsInvalid.Instance;
     }
 
-    try {
-<<<<<<< HEAD
-        //let results = brs.executeSync(pathsToFiles, interpreter.options, args);
-        //return results[0] || BrsInvalid.Instance;
-        return BrsInvalid.Instance;
-=======
-        let ast = brs.lexParseSync(pathsToFiles, interpreter.options);
-        // execute the new files in a brand-new interpreter, as no scope is shared with the `Run`-ed files in RBI
-        let sandbox = new Interpreter(interpreter.options);
-        return sandbox.exec(ast, ...args)[0] || BrsInvalid.Instance;
->>>>>>> 6f92e0d4
-    } catch (err) {
-        // swallow errors and just return invalid; RBI returns invalid for "file doesn't exist" errors,
-        // syntax errors, etc.
-        return BrsInvalid.Instance;
-    }
+    // try {
+    //     let ast = brs.lexParseSync(pathsToFiles, interpreter.options);
+    //     // execute the new files in a brand-new interpreter, as no scope is shared with the `Run`-ed files in RBI
+    //     let sandbox = new Interpreter(interpreter.options);
+    //     return sandbox.exec(ast, ...args)[0] || BrsInvalid.Instance;
+    // } catch (err) {
+    //     // swallow errors and just return invalid; RBI returns invalid for "file doesn't exist" errors,
+    //     // syntax errors, etc.
+    return BrsInvalid.Instance;
+    // }
 }
 
 export const Run = new Callable(
