--- conflicted
+++ resolved
@@ -6,10 +6,6 @@
 dist/
 out/
 /channels/
-<<<<<<< HEAD
-*.pkg
-=======
 *.pkg
 desktop.ini
-.DS_Store
->>>>>>> c9e54bde
+.DS_Store